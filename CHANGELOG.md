# Changelog

## main / unreleased

### Grafana Mimir

* [CHANGE] Update Go version to 1.21.0. #5734
* [CHANGE] Store-gateway: skip verifying index header integrity upon loading. To enable verification set `blocks_storage.bucket_store.index_header.verify_on_load: true`.
* [CHANGE] Querier: change the default value of the experimental `-querier.streaming-chunks-per-ingester-buffer-size` flag to 256. #5203
* [CHANGE] Querier: only initiate query requests to ingesters in the `ACTIVE` state in the ring. #5342
* [CHANGE] Querier: Renamed `-querier.prefer-streaming-chunks` to `-querier.prefer-streaming-chunks-from-ingesters` to enable streaming chunks from ingesters to queriers. #5182
* [CHANGE] Querier: `-query-frontend.cache-unaligned-requests` has been moved from a global flag to a per-tenant override. #5312
* [CHANGE] Ingester: removed `cortex_ingester_shipper_dir_syncs_total` and `cortex_ingester_shipper_dir_sync_failures_total` metrics. The former metric was not much useful, and the latter was never incremented. #5396
* [CHANGE] Ingester: Do not log errors related to hitting per-instance limits to reduce resource usage when ingesters are under pressure. #5585
* [CHANGE] gRPC clients: use default connect timeout of 5s, and therefore enable default connect backoff max delay of 5s. #5562
* [CHANGE] The `-shutdown-delay` flag is no longer experimental. #5701
* [CHANGE] The `-validation.create-grace-period` is now enforced in the ingester too, other than distributor and query-frontend. If you've configured `-validation.create-grace-period` then make sure the configuration is applied to ingesters too. #5712
* [CHANGE] The `-validation.create-grace-period` is now enforced for examplars too in the distributor. If an examplar has timestamp greater than "now + grace_period", then the exemplar will be dropped and the metric `cortex_discarded_exemplars_total{reason="exemplar_too_far_in_future",user="..."}` increased. #5761
* [FEATURE] Introduced `distributor.service_overload_status_code_on_rate_limit_enabled` flag for configuring status code to 529 instead of 429 upon rate limit exhaustion. #5752
* [FEATURE] Cardinality API: Add a new `count_method` parameter which enables counting active series #5136
* [FEATURE] Query-frontend: added experimental support to cache cardinality, label names and label values query responses. The cache will be used when `-query-frontend.cache-results` is enabled, and `-query-frontend.results-cache-ttl-for-cardinality-query` or `-query-frontend.results-cache-ttl-for-labels-query` set to a value greater than 0. The following metrics have been added to track the query results cache hit ratio per `request_type`: #5212 #5235 #5426 #5524
  * `cortex_frontend_query_result_cache_requests_total{request_type="query_range|cardinality|label_names_and_values"}`
  * `cortex_frontend_query_result_cache_hits_total{request_type="query_range|cardinality|label_names_and_values"}`
* [FEATURE] Added `-<prefix>.s3.list-objects-version` flag to configure the S3 list objects version.
* [FEATURE] Ingester: Add optional CPU/memory utilization based read request limiting, considered experimental. Disabled by default, enable by configuring limits via both of the following flags: #5012 #5392 #5394 #5526 #5508 #5704
  * `-ingester.read-path-cpu-utilization-limit`
  * `-ingester.read-path-memory-utilization-limit`
  * `-ingester.log-utilization-based-limiter-cpu-samples`
* [FEATURE] Ruler: Support filtering results from rule status endpoint by `file`, `rule_group` and `rule_name`. #5291
* [FEATURE] Ingester: add experimental support for creating tokens by using spread minimizing strategy. This can be enabled with `-ingester.ring.token-generation-strategy: spread-minimizing` and `-ingester.ring.spread-minimizing-zones: <all available zones>`. In that case `-ingester.ring.tokens-file-path` must be empty. #5308 #5324
* [FEATURE] Storegateway: Persist sparse index-headers to disk and read from disk on index-header loads instead of reconstructing. #5465 #5651
* [FEATURE] Ingester: add experimental CLI flag `-ingester.ring.spread-minimizing-join-ring-in-order` that allows an ingester to register tokens in the ring only after all previous ingesters (with ID lower than its own ID) have already been registered. #5541
* [FEATURE] Ingester: add experimental support to compact the TSDB Head when the number of in-memory series is equal or greater than `-blocks-storage.tsdb.early-head-compaction-min-in-memory-series`, and the ingester estimates that the per-tenant TSDB Head compaction will reduce in-memory series by at least `-blocks-storage.tsdb.early-head-compaction-min-estimated-series-reduction-percentage`. #5371
* [FEATURE] Ingester: add new metrics for tracking native histograms in active series: `cortex_ingester_active_native_histogram_series`, `cortex_ingester_active_native_histogram_series_custom_tracker`, `cortex_ingester_active_native_histogram_buckets`, `cortex_ingester_active_native_histogram_buckets_custom_tracker`. The first 2 are the subsets of the existing and unmodified `cortex_ingester_active_series` and `cortex_ingester_active_series_custom_tracker` respectively, only tracking native histogram series, and the last 2 are the equivalents for tracking the number of buckets in native histogram series. #5318
* [FEATURE] Add experimental CLI flag `-<prefix>.s3.native-aws-auth-enabled` that allows to enable the default credentials provider chain of the AWS SDK. #5636
* [ENHANCEMENT] Overrides-exporter: Add new metrics for write path and alertmanager (`max_global_metadata_per_user`, `max_global_metadata_per_metric`, `request_rate`, `request_burst_size`, `alertmanager_notification_rate_limit`, `alertmanager_max_dispatcher_aggregation_groups`, `alertmanager_max_alerts_count`, `alertmanager_max_alerts_size_bytes`) and added flag `-overrides-exporter.enabled-metrics` to explicitly configure desired metrics, e.g. `-overrides-exporter.enabled-metrics=request_rate,ingestion_rate`. Default value for this flag is: `ingestion_rate,ingestion_burst_size,max_global_series_per_user,max_global_series_per_metric,max_global_exemplars_per_user,max_fetched_chunks_per_query,max_fetched_series_per_query,ruler_max_rules_per_rule_group,ruler_max_rule_groups_per_tenant`. #5376
* [ENHANCEMENT] Cardinality API: When zone aware replication is enabled, the label values cardinality API can now tolerate single zone failure #5178
* [ENHANCEMENT] Distributor: optimize sending requests to ingesters when incoming requests don't need to be modified. #5137 #5389
* [ENHANCEMENT] Add advanced CLI flags to control gRPC client behaviour: #5161
  * `-<prefix>.connect-timeout`
  * `-<prefix>.connect-backoff-base-delay`
  * `-<prefix>.connect-backoff-max-delay`
  * `-<prefix>.initial-stream-window-size`
  * `-<prefix>.initial-connection-window-size`
* [ENHANCEMENT] Query-frontend: added "response_size_bytes" field to "query stats" log. #5196
* [ENHANCEMENT] Querier: Refine error messages for per-tenant query limits, informing the user of the preferred strategy for not hitting the limit, in addition to how they may tweak the limit. #5059
* [ENHANCEMENT] Distributor: optimize sending of requests to ingesters by reusing memory buffers for marshalling requests. #5195 #5389
* [ENHANCEMENT] Querier: add experimental `-querier.minimize-ingester-requests` option to initially query only the minimum set of ingesters required to reach quorum. #5202 #5259 #5263
* [ENHANCEMENT] Querier: improve error message when streaming chunks from ingesters to queriers and a query limit is reached. #5245
* [ENHANCEMENT] Use new data structure for labels, to reduce memory consumption. #3555
* [ENHANCEMENT] Update alpine base image to 3.18.2. #5276
* [ENHANCEMENT] Ruler: add `cortex_ruler_sync_rules_duration_seconds` metric, tracking the time spent syncing all rule groups owned by the ruler instance. #5311
* [ENHANCEMENT] Store-gateway: add experimental `blocks-storage.bucket-store.index-header-lazy-loading-concurrency` config option to limit the number of concurrent index-headers loads when lazy loading. #5313 #5605
* [ENHANCEMENT] Ingester and querier: improve level of detail in traces emitted for queries that hit ingesters. #5315
* [ENHANCEMENT] Querier: add `cortex_querier_queries_rejected_total` metric that counts the number of queries rejected due to hitting a limit (eg. max series per query or max chunks per query). #5316 #5440 #5450
* [ENHANCEMENT] Querier: add experimental `-querier.minimize-ingester-requests-hedging-delay` option to initiate requests to further ingesters when request minimisation is enabled and not all initial requests have completed. #5368
* [ENHANCEMENT] Clarify docs for `-ingester.client.*` flags to make it clear that these are used by both queriers and distributors. #5375
* [ENHANCEMENT] Querier and store-gateway: add experimental support for streaming chunks from store-gateways to queriers while evaluating queries. This can be enabled with `-querier.prefer-streaming-chunks-from-store-gateways=true`. #5182
* [ENHANCEMENT] Querier: enforce `max-chunks-per-query` limit earlier in query processing when streaming chunks from ingesters to queriers to avoid unnecessarily consuming resources for queries that will be aborted. #5369 #5447
* [ENHANCEMENT] Ingester: added `cortex_ingester_shipper_last_successful_upload_timestamp_seconds` metric tracking the last successful TSDB block uploaded to the bucket (unix timestamp in seconds). #5396
* [ENHANCEMENT] Ingester: Add two metrics tracking resource utilization calculated by utilization based limiter: #5496
  * `cortex_ingester_utilization_limiter_current_cpu_load`: The current exponential weighted moving average of the ingester's CPU load
  * `cortex_ingester_utilization_limiter_current_memory_usage_bytes`: The current ingester memory utilization
* [ENHANCEMENT] Ruler: added `insight=true` field to ruler's prometheus component for rule evaluation logs. #5510
* [ENHANCEMENT] Distributor Ingester: Add metrics to count the number of requests rejected for hitting per-instance limits, `cortex_distributor_instance_rejected_requests_total` and `cortex_ingester_instance_rejected_requests_total` respectively. #5551
* [ENHANCEMENT] Distributor: add support for ingesting exponential histograms that are over the native histogram scale limit of 8 in OpenTelemetry format by downscaling them. #5532 #5607
* [ENHANCEMENT] General: buffered logging: #5506
  * `-log.buffered`: Enable buffered logging
* [ENHANCEMENT] Distributor: add more detailed information to traces generated while processing OTLP write requests. #5539
* [ENHANCEMENT] Distributor: improve performance ingesting OTLP payloads. #5531 #5607 #5616
* [ENHANCEMENT] Ingester: optimize label-values with matchers call when number of matched series is small. #5600
* [ENHANCEMENT] Compactor: Delete bucket-index, markers and debug files if there are no blocks left in the bucket index. This cleanup must be enabled by using `-compactor.no-blocks-file-cleanup-enabled` option. #5648
* [ENHANCEMENT] Ingester: reduce memory usage of active series tracker. #5665
* [ENHANCEMENT] Store-gateway: added `-store-gateway.sharding-ring.auto-forget-enabled` configuration parameter to control whether store-gateway auto-forget feature should be enabled or disabled (enabled by default). #5702
* [ENHANCEMENT] Querier: improved observability of calls to ingesters during queries. #5724
<<<<<<< HEAD
* [ENHANCEMENT] Querier: cancel query requests to ingesters in a zone upon first error received from the zone, to reduce wasted effort spent computing results that won't be used. #5755
=======
* [ENHANCEMENT] Compactor: block backfilling logging is now more verbose. #5711
>>>>>>> df45dbee
* [BUGFIX] Ingester: Handle when previous ring state is leaving and the number of tokens has changed. #5204
* [BUGFIX] Querier: fix issue where queries that use the `timestamp()` function fail with `execution: attempted to read series at index 0 from stream, but the stream has already been exhausted` if streaming chunks from ingesters to queriers is enabled. #5370
* [BUGFIX] memberlist: bring back `memberlist_client_kv_store_count` metric that used to exist in Cortex, but got lost during dskit updates before Mimir 2.0. #5377
* [BUGFIX] Querier: Pass on HTTP 503 query response code. #5364
* [BUGFIX] Store-gateway: Fix issue where stopping a store-gateway could cause all store-gateways to unload all blocks. #5464
* [BUGFIX] Allocate ballast in smaller blocks to avoid problem when entire ballast was kept in memory working set. #5565
* [BUGFIX] Querier: Retry frontend result notification when an error is returned. #5591
* [BUGFIX] Querier: fix issue where `cortex_ingester_client_request_duration_seconds` metric did not include streaming query requests that did not return any series. #5695
* [BUGFIX] Ingester: Fix ActiveSeries tracker double-counting series that have been deleted from the Head while still being active and then recreated again. #5678

### Mixin

* [CHANGE] Dashboards: show all workloads in selected namespace on "rollout progress" dashboard. #5113
* [CHANGE] Dashboards: show the number of updated and ready pods for each workload in the "rollout progress" panel on the "rollout progress" dashboard. #5113
* [CHANGE] Dashboards: removed "Query results cache misses" panel on the "Mimir / Queries" dashboard. #5423
* [CHANGE] Dashboards: default to shared crosshair on all dashboards. #5489
* [CHANGE] Dashboards: sort variable drop-down lists from A to Z, rather than Z to A. #5490
* [CHANGE] Alerts: removed `MimirProvisioningTooManyActiveSeries` alert. You should configure `-ingester.instance-limits.max-series` and rely on `MimirIngesterReachingSeriesLimit` alert instead. #5593
* [CHANGE] Alerts: removed `MimirProvisioningTooManyWrites` alert. The alerting threshold used in this alert was chosen arbitrarily and ingesters receiving an higher number of samples / sec don't necessarily have any issue. You should rely on SLOs metrics and alerts instead. #5706
* [ENHANCEMENT] Dashboards: adjust layout of "rollout progress" dashboard panels so that the "rollout progress" panel doesn't require scrolling. #5113
* [ENHANCEMENT] Dashboards: show container name first in "pods count per version" panel on "rollout progress" dashboard. #5113
* [ENHANCEMENT] Dashboards: show time spend waiting for turn when lazy loading index headers in the "index-header lazy load gate latency" panel on the "queries" dashboard. #5313
* [ENHANCEMENT] Dashboards: split query results cache hit ratio by request type in "Query results cache hit ratio" panel on the "Mimir / Queries" dashboard. #5423
* [ENHANCEMENT] Dashboards: add "rejected queries" panel to "queries" dashboard. #5429
* [ENHANCEMENT] Dashboards: add native histogram active series and active buckets to "tenants" dashboard. #5543
* [ENHANCEMENT] Dashboards: add panels to "Mimir / Writes" for requests rejected for per-instance limits. #5638
* [ENHANCEMENT] Dashboards: rename "Blocks currently loaded" to "Blocks currently owned" in the "Mimir / Queries" dashboard. #5705
* [BUGFIX] Alerts: fix `MimirIngesterRestarts` to fire only when the ingester container is restarted, excluding the cases the pod is rescheduled. #5397
* [BUGFIX] Dashboards: fix "unhealthy pods" panel on "rollout progress" dashboard showing only a number rather than the name of the workload and the number of unhealthy pods if only one workload has unhealthy pods. #5113 #5200
* [BUGFIX] Alerts: fixed `MimirIngesterHasNotShippedBlocks` and `MimirIngesterHasNotShippedBlocksSinceStart` alerts. #5396
* [BUGFIX] Alerts: Fix `MimirGossipMembersMismatch` to include `admin-api` pods so that it does not always fire in GEM deployments. #5641

### Jsonnet

* [CHANGE] Removed `_config.querier.concurrency` configuration option and replaced it with `_config.querier_max_concurrency` and `_config.ruler_querier_max_concurrency` to allow to easily fine tune it for different querier deployments. #5322
* [CHANGE] Change `_config.multi_zone_ingester_max_unavailable` to 50. #5327
* [CHANGE] Change distributors rolling update strategy configuration: `maxSurge` and `maxUnavailable` are set to `15%` and `0`. #5714
* [FEATURE] Alertmanager: Add horizontal pod autoscaler config, that can be enabled using `autoscaling_alertmanager_enabled: true`. #5194 #5249
* [ENHANCEMENT] Enable the `track_sizes` feature for Memcached pods to help determine cache efficiency. #5209
* [ENHANCEMENT] Add per-container map for environment variables. #5181
* [ENHANCEMENT] Add `PodDisruptionBudget`s for compactor, continuous-test, distributor, overrides-exporter, querier, query-frontend, query-scheduler, rollout-operator, ruler, ruler-querier, ruler-query-frontend, ruler-query-scheduler, and all memcached workloads. #5098
* [ENHANCEMENT] Ruler: configure the ruler storage cache when the metadata cache is enabled. #5326 #5334
* [ENHANCEMENT] Shuffle-sharding: ingester shards in user-classes can now be configured to target different series and limit percentage utilization through `_config.shuffle_sharding.target_series_per_ingester` and `_config.shuffle_sharding.target_utilization_percentage` values. #5470
* [ENHANCEMENT] Distributor: allow adjustment of the targeted CPU usage as a percentage of requested CPU. This can be adjusted with `_config.autoscaling_distributor_cpu_target_utilization`. #5525
* [ENHANCEMENT] Ruler: add configuration option `_config.ruler_remote_evaluation_max_query_response_size_bytes` to easily set the maximum query response size allowed (in bytes). #5592
* [ENHANCEMENT] Distributor: dynamically set `GOMAXPROCS` based on the CPU request. This should reduce distributor CPU utilization, assuming the CPU request is set to a value close to the actual utilization. #5588
* [ENHANCEMENT] Querier: dynamically set `GOMAXPROCS` based on the CPU request. This should reduce noisy neighbour issues created by the querier, whose CPU utilization could eventually saturate the Kubernetes node if unbounded. #5646 #5658
* [ENHANCEMENT] Allow to remove an entry from the configured environment variable for a given component, setting the environment value to `null` in the `*_env_map` objects (e.g. `store_gateway_env_map+:: { 'field': null}`). #5599
* [ENHANCEMENT] Allow overriding the default number of replicas for `etcd`.
* [ENHANCEMENT] Memcached: reduce memory request for results, chunks and metadata caches. The requested memory is 5% greater than the configured memcached max cache size. #5661
* [ENHANCEMENT] Autoscaling: Add the following configuration options to fine tune autoscaler target utilization: #5679 #5682 #5689
  * `autoscaling_querier_target_utilization` (defaults to `0.75`)
  * `autoscaling_mimir_read_target_utilization` (defaults to `0.75`)
  * `autoscaling_ruler_querier_cpu_target_utilization` (defaults to `1`)
  * `autoscaling_distributor_memory_target_utilization` (defaults to `1`)
  * `autoscaling_ruler_cpu_target_utilization` (defaults to `1`)
  * `autoscaling_query_frontend_cpu_target_utilization` (defaults to `1`)
  * `autoscaling_ruler_query_frontend_cpu_target_utilization` (defaults to `1`)
  * `autoscaling_alertmanager_cpu_target_utilization` (defaults to `1`)
* [ENHANCEMENT] Gossip-ring: add appProtocol for istio compatibility. #5680
* [ENHANCEMENT] Add _config.commonConfig to allow adding common configuration parameters for all Mimir components. #5703
* [ENHANCEMENT] Update rollout-operator to `v0.7.0`. #5718
* [BUGFIX] Fix compilation when index, chunks or metadata caches are disabled. #5710

### Mimirtool

### Mimir Continuous Test

### Query-tee

* [CHANGE] Proxy `Content-Type` response header from backend. Previously `Content-Type: text/plain; charset=utf-8` was returned on all requests. #5183
* [CHANGE] Increase default value of `-proxy.compare-skip-recent-samples` to avoid racing with recording rule evaluation. #5561
* [CHANGE] Add `-backend.skip-tls-verify` to optionally skip TLS verification on backends. #5656

### Documentation

* [CHANGE] Fix reference to `get-started` documentation directory. #5476
* [CHANGE] Fix link to external OTLP/HTTP documentation.
* [ENHANCEMENT] Improved `MimirRulerTooManyFailedQueries` runbook. #5586
* [ENHANCEMENT] Improved "Recover accidentally deleted blocks" runbook. #5620
* [ENHANCEMENT] Documented options and trade-offs to query label names and values. #5582
* [ENHANCEMENT] Improved `MimirRequestErrors` runbook for alertmanager. #5694

### Tools

* [CHANGE] copyblocks: add support for S3 and the ability to copy between different object storage services. Due to this, the `-source-service` and `-destination-service` flags are now required and the `-service` flag has been removed. #5486
* [FEATURE] undelete_block_gcs: Added new tool for undeleting blocks on GCS storage. #5610
* [ENHANCEMENT] ulidtime: add -seconds flag to print timestamps as Unix timestamps. #5621
* [ENHANCEMENT] ulidtime: exit with status code 1 if some ULIDs can't be parsed. #5621
* [ENHANCEMENT] tsdb-index-toc: added index-header size estimates. #5652
* [BUGFIX] Stop tools from panicking when `-help` flag is passed. #5412
* [BUGFIX] Remove github.com/golang/glog command line flags from tools. #5413

## 2.9.0

### Grafana Mimir

* [CHANGE] Store-gateway: change expanded postings, postings, and label values index cache key format. These caches will be invalidated when rolling out the new Mimir version. #4770 #4978 #5037
* [CHANGE] Distributor: remove the "forwarding" feature as it isn't necessary anymore. #4876
* [CHANGE] Query-frontend: Change the default value of `-query-frontend.query-sharding-max-regexp-size-bytes` from `0` to `4096`. #4932
* [CHANGE] Querier: `-querier.query-ingesters-within` has been moved from a global flag to a per-tenant override. #4287
* [CHANGE] Querier: Use `-blocks-storage.tsdb.retention-period` instead of `-querier.query-ingesters-within` for calculating the lookback period for shuffle sharded ingesters. Setting `-querier.query-ingesters-within=0` no longer disables shuffle sharding on the read path. #4287
* [CHANGE] Block upload: `/api/v1/upload/block/{block}/files` endpoint now allows file uploads with no `Content-Length`. #4956
* [CHANGE] Store-gateway: deprecate configuration parameters for chunk pooling, they will be removed in Mimir 2.11. The following options are now also ignored: #4996
  * `-blocks-storage.bucket-store.max-chunk-pool-bytes`
  * `-blocks-storage.bucket-store.chunk-pool-min-bucket-size-bytes`
  * `-blocks-storage.bucket-store.chunk-pool-max-bucket-size-bytes`
* [CHANGE] Store-gateway: remove metrics `cortex_bucket_store_chunk_pool_requested_bytes_total` and `cortex_bucket_store_chunk_pool_returned_bytes_total`. #4996
* [CHANGE] Compactor: change default of `-compactor.partial-block-deletion-delay` to `1d`. This will automatically clean up partial blocks that were a result of failed block upload or deletion. #5026
* [CHANGE] Compactor: the deprecated configuration parameter `-compactor.consistency-delay` has been removed. #5050
* [CHANGE] Store-gateway: the deprecated configuration parameter `-blocks-storage.bucket-store.consistency-delay` has been removed. #5050
* [CHANGE] The configuration parameter `-blocks-storage.bucket-store.bucket-index.enabled` has been deprecated and will be removed in Mimir 2.11. Mimir is running by default with the bucket index enabled since version 2.0, and starting from the version 2.11 it will not be possible to disable it. #5051
* [CHANGE] The configuration parameters `-querier.iterators` and `-query.batch-iterators` have been deprecated and will be removed in Mimir 2.11. Mimir runs by default with `-querier.batch-iterators=true`, and starting from version 2.11 it will not be possible to change this. #5114
* [CHANGE] Compactor: change default of `-compactor.first-level-compaction-wait-period` to 25m. #5128
* [CHANGE] Ruler: changed default of `-ruler.poll-interval` from `1m` to `10m`. Starting from this release, the configured rule groups will also be re-synced each time they're modified calling the ruler configuration API. #5170
* [FEATURE] Query-frontend: add `-query-frontend.log-query-request-headers` to enable logging of request headers in query logs. #5030
* [FEATURE] Store-gateway: add experimental feature to retain lazy-loaded index headers between restarts by eagerly loading them during startup. This is disabled by default and can only be enabled if lazy loading is enabled. To enable this set the following: #5606
  * `-blocks-storage.bucket-store.index-header-lazy-loading-enabled` must be set to true
  * `-blocks-storage.bucket-store.index-header.eager-loading-startup-enabled` must be set to true
* [ENHANCEMENT] Add per-tenant limit `-validation.max-native-histogram-buckets` to be able to ignore native histogram samples that have too many buckets. #4765
* [ENHANCEMENT] Store-gateway: reduce memory usage in some LabelValues calls. #4789
* [ENHANCEMENT] Store-gateway: add a `stage` label to the metric `cortex_bucket_store_series_data_touched`. This label now applies to `data_type="chunks"` and `data_type="series"`. The `stage` label has 2 values: `processed` - the number of series that parsed - and `returned` - the number of series selected from the processed bytes to satisfy the query. #4797 #4830
* [ENHANCEMENT] Distributor: make `__meta_tenant_id` label available in relabeling rules configured via `metric_relabel_configs`. #4725
* [ENHANCEMENT] Compactor: added the configurable limit `compactor.block-upload-max-block-size-bytes` or `compactor_block_upload_max_block_size_bytes` to limit the byte size of uploaded or validated blocks. #4680
* [ENHANCEMENT] Querier: reduce CPU utilisation when shuffle sharding is enabled with large shard sizes. #4851
* [ENHANCEMENT] Packaging: facilitate configuration management by instructing systemd to start mimir with a configuration file. #4810
* [ENHANCEMENT] Store-gateway: reduce memory allocations when looking up postings from cache. #4861 #4869 #4962 #5047
* [ENHANCEMENT] Store-gateway: retain only necessary bytes when reading series from the bucket. #4926
* [ENHANCEMENT] Ingester, store-gateway: clear the shutdown marker after a successful shutdown to enable reusing their persistent volumes in case the ingester or store-gateway is restarted. #4985
* [ENHANCEMENT] Store-gateway, query-frontend: Reduced memory allocations when looking up cached entries from Memcached. #4862
* [ENHANCEMENT] Alertmanager: Add additional template function `queryFromGeneratorURL` returning query URL decoded query from the `GeneratorURL` field of an alert. #4301
* [ENHANCEMENT] Ruler: added experimental ruler storage cache support. The cache should reduce the number of "list objects" API calls issued to the object storage when there are 2+ ruler replicas running in a Mimir cluster. The cache can be configured setting `-ruler-storage.cache.*` CLI flags or their respective YAML config options. #4950 #5054
* [ENHANCEMENT] Store-gateway: added HTTP `/store-gateway/prepare-shutdown` endpoint for gracefully scaling down of store-gateways. A gauge `cortex_store_gateway_prepare_shutdown_requested` has been introduced for tracing this process. #4955
* [ENHANCEMENT] Updated Kuberesolver dependency (github.com/sercand/kuberesolver) from v2.4.0 to v4.0.0 and gRPC dependency (google.golang.org/grpc) from v1.47.0 to v1.53.0. #4922
* [ENHANCEMENT] Introduced new options for logging HTTP request headers: `-server.log-request-headers` enables logging HTTP request headers, `-server.log-request-headers-exclude-list` lists headers which should not be logged. #4922
* [ENHANCEMENT] Block upload: `/api/v1/upload/block/{block}/files` endpoint now disables read and write HTTP timeout, overriding `-server.http-read-timeout` and `-server.http-write-timeout` values. This is done to allow large file uploads to succeed. #4956
* [ENHANCEMENT] Alertmanager: Introduce new metrics from upstream. #4918
  * `cortex_alertmanager_notifications_failed_total` (added `reason` label)
  * `cortex_alertmanager_nflog_maintenance_total`
  * `cortex_alertmanager_nflog_maintenance_errors_total`
  * `cortex_alertmanager_silences_maintenance_total`
  * `cortex_alertmanager_silences_maintenance_errors_total`
* [ENHANCEMENT] Add native histogram support for `cortex_request_duration_seconds` metric family. #4987
* [ENHANCEMENT] Ruler: do not list rule groups in the object storage for disabled tenants. #5004
* [ENHANCEMENT] Query-frontend and querier: add HTTP API endpoint `<prometheus-http-prefix>/api/v1/format_query` to format a PromQL query. #4373
* [ENHANCEMENT] Query-frontend: Add `cortex_query_frontend_regexp_matcher_count` and `cortex_query_frontend_regexp_matcher_optimized_count` metrics to track optimization of regular expression label matchers. #4813
* [ENHANCEMENT] Alertmanager: Add configuration option to enable or disable the deletion of alertmanager state from object storage. This is useful when migrating alertmanager tenants from one cluster to another, because it avoids a condition where the state object is copied but then deleted before the configuration object is copied. #4989
* [ENHANCEMENT] Querier: only use the minimum set of chunks from ingesters when querying, and cancel unnecessary requests to ingesters sooner if we know their results won't be used. #5016
* [ENHANCEMENT] Add `-enable-go-runtime-metrics` flag to expose all go runtime metrics as Prometheus metrics. #5009
* [ENHANCEMENT] Ruler: trigger a synchronization of tenant's rule groups as soon as they change the rules configuration via API. This synchronization is in addition of the periodic syncing done every `-ruler.poll-interval`. The new behavior is enabled by default, but can be disabled with `-ruler.sync-rules-on-changes-enabled=false` (configurable on a per-tenant basis too). If you disable the new behaviour, then you may want to revert `-ruler.poll-interval` to `1m`. #4975 #5053 #5115 #5170
* [ENHANCEMENT] Distributor: Improve invalid tenant shard size error message. #5024
* [ENHANCEMENT] Store-gateway: record index header loading time separately in `cortex_bucket_store_series_request_stage_duration_seconds{stage="load_index_header"}`. Now index header loading will be visible in the "Mimir / Queries" dashboard in the "Series request p99/average latency" panels. #5011 #5062
* [ENHANCEMENT] Querier and ingester: add experimental support for streaming chunks from ingesters to queriers while evaluating queries. This can be enabled with `-querier.prefer-streaming-chunks=true`. #4886 #5078 #5094 #5126
* [ENHANCEMENT] Update Docker base images from `alpine:3.17.3` to `alpine:3.18.0`. #5065
* [ENHANCEMENT] Compactor: reduced the number of "object exists" API calls issued by the compactor to the object storage when syncing block's `meta.json` files. #5063
* [ENHANCEMENT] Distributor: Push request rate limits (`-distributor.request-rate-limit` and `-distributor.request-burst-size`) and their associated YAML configuration are now stable. #5124
* [ENHANCEMENT] Go: updated to 1.20.5. #5185
* [ENHANCEMENT] Update alpine base image to 3.18.2. #5274 #5276
* [BUGFIX] Metadata API: Mimir will now return an empty object when no metadata is available, matching Prometheus. #4782
* [BUGFIX] Store-gateway: add collision detection on expanded postings and individual postings cache keys. #4770
* [BUGFIX] Ruler: Support the `type=alert|record` query parameter for the API endpoint `<prometheus-http-prefix>/api/v1/rules`. #4302
* [BUGFIX] Backend: Check that alertmanager's data-dir doesn't overlap with bucket-sync dir. #4921
* [BUGFIX] Alertmanager: Allow to rate-limit webex, telegram and discord notifications. #4979
* [BUGFIX] Store-gateway: panics when decoding LabelValues responses that contain more than 655360 values. These responses are no longer cached. #5021
* [BUGFIX] Querier: don't leak memory when processing query requests from query-frontends (ie. when the query-scheduler is disabled). #5199

### Documentation

* [ENHANCEMENT] Improve `MimirIngesterReachingTenantsLimit` runbook. #4744 #4752
* [ENHANCEMENT] Add `symbol table size exceeds` case to `MimirCompactorHasNotSuccessfullyRunCompaction` runbook. #4945
* [ENHANCEMENT] Clarify which APIs use query sharding. #4948

### Mixin

* [CHANGE] Alerts: Remove `MimirQuerierHighRefetchRate`. #4980
* [CHANGE] Alerts: Remove `MimirTenantHasPartialBlocks`. This is obsoleted by the changed default of `-compactor.partial-block-deletion-delay` to `1d`, which will auto remediate this alert. #5026
* [ENHANCEMENT] Alertmanager dashboard: display active aggregation groups #4772
* [ENHANCEMENT] Alerts: `MimirIngesterTSDBWALCorrupted` now only fires when there are more than one corrupted WALs in single-zone deployments and when there are more than two zones affected in multi-zone deployments. #4920
* [ENHANCEMENT] Alerts: added labels to duplicated `MimirRolloutStuck` and `MimirCompactorHasNotUploadedBlocks` rules in order to distinguish them. #5023
* [ENHANCEMENT] Dashboards: fix holes in graph for lightly loaded clusters #4915
* [ENHANCEMENT] Dashboards: allow configuring additional services for the Rollout Progress dashboard. #5007
* [ENHANCEMENT] Alerts: do not fire `MimirAllocatingTooMuchMemory` alert for any matching container outside of namespaces where Mimir is running. #5089
* [BUGFIX] Dashboards: show cancelled requests in a different color to successful requests in throughput panels on dashboards. #5039
* [BUGFIX] Dashboards: fix dashboard panels that showed percentages with axes from 0 to 10000%. #5084
* [BUGFIX] Remove dependency on upstream Kubernetes mixin. #4732

### Jsonnet

* [CHANGE] Ruler: changed ruler autoscaling policy, extended scale down period from 60s to 600s. #4786
* [CHANGE] Update to v0.5.0 rollout-operator. #4893
* [CHANGE] Backend: add `alertmanager_args` to `mimir-backend` when running in read-write deployment mode. Remove hardcoded `filesystem` alertmanager storage. This moves alertmanager's data-dir to `/data/alertmanager` by default. #4907 #4921
* [CHANGE] Remove `-pdb` suffix from `PodDisruptionBudget` names. This will create new `PodDisruptionBudget` resources. Make sure to prune the old resources; otherwise, rollouts will be blocked. #5109
* [CHANGE] Query-frontend: enable query sharding for cardinality estimation via `-query-frontend.query-sharding-target-series-per-shard` by default if the results cache is enabled. #5128
* [ENHANCEMENT] Ingester: configure `-blocks-storage.tsdb.head-compaction-interval=15m` to spread TSDB head compaction over a wider time range. #4870
* [ENHANCEMENT] Ingester: configure `-blocks-storage.tsdb.wal-replay-concurrency` to CPU request minus 1. #4864
* [ENHANCEMENT] Compactor: configure `-compactor.first-level-compaction-wait-period` to TSDB head compaction interval plus 10 minutes. #4872
* [ENHANCEMENT] Store-gateway: set `GOMEMLIMIT` to the memory request value. This should reduce the likelihood the store-gateway may go out of memory, at the cost of an higher CPU utilization due to more frequent garbage collections when the memory utilization gets closer or above the configured requested memory. #4971
* [ENHANCEMENT] Store-gateway: dynamically set `GOMAXPROCS` based on the CPU request. This should reduce the likelihood a high load on the store-gateway will slow down the entire Kubernetes node. #5104
* [ENHANCEMENT] Store-gateway: add `store_gateway_lazy_loading_enabled` configuration option which combines disabled lazy-loading and reducing blocks sync concurrency. Reducing blocks sync concurrency improves startup times with disabled lazy loading on HDDs. #5025
* [ENHANCEMENT] Update `rollout-operator` image to `v0.6.0`. #5155
* [BUGFIX] Backend: configure `-ruler.alertmanager-url` to `mimir-backend` when running in read-write deployment mode. #4892
* [ENHANCEMENT] Memcached: don't overwrite upsteam memcached statefulset jsonnet to allow chosing between antiAffinity and topologySpreadConstraints.

### Mimirtool

* [CHANGE] check rules: will fail on duplicate rules when `--strict` is provided. #5035
* [FEATURE] sync/diff can now include/exclude namespaces based on a regular expression using `--namespaces-regex` and `--ignore-namespaces-regex`. #5100
* [ENHANCEMENT] analyze prometheus: allow to specify `-prometheus-http-prefix`. #4966
* [ENHANCEMENT] analyze grafana: allow to specify `--folder-title` to limit dashboards analysis based on their exact folder title. #4973

### Tools

* [CHANGE] copyblocks: copying between Azure Blob Storage buckets is now supported in addition to copying between Google Cloud Storage buckets. As a result, the `--service` flag is now required to be specified (accepted values are `gcs` or `abs`). #4756

## 2.8.0

### Grafana Mimir

* [CHANGE] Ingester: changed experimental CLI flag from `-out-of-order-blocks-external-label-enabled` to `-ingester.out-of-order-blocks-external-label-enabled` #4440
* [CHANGE] Store-gateway: The following metrics have been removed: #4332
  * `cortex_bucket_store_series_get_all_duration_seconds`
  * `cortex_bucket_store_series_merge_duration_seconds`
* [CHANGE] Ingester: changed default value of `-blocks-storage.tsdb.retention-period` from `24h` to `13h`. If you're running Mimir with a custom configuration and you're overriding `-querier.query-store-after` to a value greater than the default `12h` then you should increase `-blocks-storage.tsdb.retention-period` accordingly. #4382
* [CHANGE] Ingester: the configuration parameter `-blocks-storage.tsdb.max-tsdb-opening-concurrency-on-startup` has been deprecated and will be removed in Mimir 2.10. #4445
* [CHANGE] Query-frontend: Cached results now contain timestamp which allows Mimir to check if cached results are still valid based on current TTL configured for tenant. Results cached by previous Mimir version are used until they expire from cache, which can take up to 7 days. If you need to use per-tenant TTL sooner, please flush results cache manually. #4439
* [CHANGE] Ingester: the `cortex_ingester_tsdb_wal_replay_duration_seconds` metrics has been removed. #4465
* [CHANGE] Query-frontend and ruler: use protobuf internal query result payload format by default. This feature is no longer considered experimental. #4557 #4709
* [CHANGE] Ruler: reject creating federated rule groups while tenant federation is disabled. Previously the rule groups would be silently dropped during bucket sync. #4555
* [CHANGE] Compactor: the `/api/v1/upload/block/{block}/finish` endpoint now returns a `429` status code when the compactor has reached the limit specified by `-compactor.max-block-upload-validation-concurrency`. #4598
* [CHANGE] Compactor: when starting a block upload the maximum byte size of the block metadata provided in the request body is now limited to 1 MiB. If this limit is exceeded a `413` status code is returned. #4683
* [CHANGE] Store-gateway: cache key format for expanded postings has changed. This will invalidate the expanded postings in the index cache when deployed. #4667
* [FEATURE] Cache: Introduce experimental support for using Redis for results, chunks, index, and metadata caches. #4371
* [FEATURE] Vault: Introduce experimental integration with Vault to fetch secrets used to configure TLS for clients. Server TLS secrets will still be read from a file. `tls-ca-path`, `tls-cert-path` and `tls-key-path` will denote the path in Vault for the following CLI flags when `-vault.enabled` is true: #4446.
  * `-distributor.ha-tracker.etcd.*`
  * `-distributor.ring.etcd.*`
  * `-distributor.forwarding.grpc-client.*`
  * `-querier.store-gateway-client.*`
  * `-ingester.client.*`
  * `-ingester.ring.etcd.*`
  * `-querier.frontend-client.*`
  * `-query-frontend.grpc-client-config.*`
  * `-query-frontend.results-cache.redis.*`
  * `-blocks-storage.bucket-store.index-cache.redis.*`
  * `-blocks-storage.bucket-store.chunks-cache.redis.*`
  * `-blocks-storage.bucket-store.metadata-cache.redis.*`
  * `-compactor.ring.etcd.*`
  * `-store-gateway.sharding-ring.etcd.*`
  * `-ruler.client.*`
  * `-ruler.alertmanager-client.*`
  * `-ruler.ring.etcd.*`
  * `-ruler.query-frontend.grpc-client-config.*`
  * `-alertmanager.sharding-ring.etcd.*`
  * `-alertmanager.alertmanager-client.*`
  * `-memberlist.*`
  * `-query-scheduler.grpc-client-config.*`
  * `-query-scheduler.ring.etcd.*`
  * `-overrides-exporter.ring.etcd.*`
* [FEATURE] Distributor, ingester, querier, query-frontend, store-gateway: add experimental support for native histograms. Requires that the experimental protobuf query result response format is enabled by `-query-frontend.query-result-response-format=protobuf` on the query frontend. #4286 #4352 #4354 #4376 #4377 #4387 #4396 #4425 #4442 #4494 #4512 #4513 #4526
* [FEATURE] Added `-<prefix>.s3.storage-class` flag to configure the S3 storage class for objects written to S3 buckets. #4300
* [FEATURE] Add `freebsd` to the target OS when generating binaries for a Mimir release. #4654
* [FEATURE] Ingester: Add `prepare-shutdown` endpoint which can be used as part of Kubernetes scale down automations. #4718
* [ENHANCEMENT] Add timezone information to Alpine Docker images. #4583
* [ENHANCEMENT] Ruler: Sync rules when ruler JOINING the ring instead of ACTIVE, In order to reducing missed rule iterations during ruler restarts. #4451
* [ENHANCEMENT] Allow to define service name used for tracing via `JAEGER_SERVICE_NAME` environment variable. #4394
* [ENHANCEMENT] Querier and query-frontend: add experimental, more performant protobuf query result response format enabled with `-query-frontend.query-result-response-format=protobuf`. #4304 #4318 #4375
* [ENHANCEMENT] Compactor: added experimental configuration parameter `-compactor.first-level-compaction-wait-period`, to configure how long the compactor should wait before compacting 1st level blocks (uploaded by ingesters). This configuration option allows to reduce the chances compactor begins compacting blocks before all ingesters have uploaded their blocks to the storage. #4401
* [ENHANCEMENT] Store-gateway: use more efficient chunks fetching and caching. #4255
* [ENHANCEMENT] Query-frontend and ruler: add experimental, more performant protobuf internal query result response format enabled with `-ruler.query-frontend.query-result-response-format=protobuf`. #4331
* [ENHANCEMENT] Ruler: increased tolerance for missed iterations on alerts, reducing the chances of flapping firing alerts during ruler restarts. #4432
* [ENHANCEMENT] Optimized `.*` and `.+` regular expression label matchers. #4432
* [ENHANCEMENT] Optimized regular expression label matchers with alternates (e.g. `a|b|c`). #4647
* [ENHANCEMENT] Added an in-memory cache for regular expression matchers, to avoid parsing and compiling the same expression multiple times when used in recurring queries. #4633
* [ENHANCEMENT] Query-frontend: results cache TTL is now configurable by using `-query-frontend.results-cache-ttl` and `-query-frontend.results-cache-ttl-for-out-of-order-time-window` options. These values can also be specified per tenant. Default values are unchanged (7 days and 10 minutes respectively). #4385
* [ENHANCEMENT] Ingester: added advanced configuration parameter `-blocks-storage.tsdb.wal-replay-concurrency` representing the maximum number of CPUs used during WAL replay. #4445
* [ENHANCEMENT] Ingester: added metrics `cortex_ingester_tsdb_open_duration_seconds_total` to measure the total time it takes to open all existing TSDBs. The time tracked by this metric also includes the TSDBs WAL replay duration. #4465
* [ENHANCEMENT] Store-gateway: use streaming implementation for LabelNames RPC. The batch size for streaming is controlled by `-blocks-storage.bucket-store.batch-series-size`. #4464
* [ENHANCEMENT] Memcached: Add support for TLS or mTLS connections to cache servers. #4535
* [ENHANCEMENT] Compactor: blocks index files are now validated for correctness for blocks uploaded via the TSDB block upload feature. #4503
* [ENHANCEMENT] Compactor: block chunks and segment files are now validated for correctness for blocks uploaded via the TSDB block upload feature. #4549
* [ENHANCEMENT] Ingester: added configuration options to configure the "postings for matchers" cache of each compacted block queried from ingesters: #4561
  * `-blocks-storage.tsdb.block-postings-for-matchers-cache-ttl`
  * `-blocks-storage.tsdb.block-postings-for-matchers-cache-size`
  * `-blocks-storage.tsdb.block-postings-for-matchers-cache-force`
* [ENHANCEMENT] Compactor: validation of blocks uploaded via the TSDB block upload feature is now configurable on a per tenant basis: #4585
  * `-compactor.block-upload-validation-enabled` has been added, `compactor_block_upload_validation_enabled` can be used to override per tenant
  * `-compactor.block-upload.block-validation-enabled` was the previous global flag and has been removed
* [ENHANCEMENT] TSDB Block Upload: block upload validation concurrency can now be limited with `-compactor.max-block-upload-validation-concurrency`. #4598
* [ENHANCEMENT] OTLP: Add support for converting OTel exponential histograms to Prometheus native histograms. The ingestion of native histograms must be enabled, please set `-ingester.native-histograms-ingestion-enabled` to `true`. #4063 #4639
* [ENHANCEMENT] Query-frontend: add metric `cortex_query_fetched_index_bytes_total` to measure TSDB index bytes fetched to execute a query. #4597
* [ENHANCEMENT] Query-frontend: add experimental limit to enforce a max query expression size in bytes via `-query-frontend.max-query-expression-size-bytes` or `max_query_expression_size_bytes`. #4604
* [ENHANCEMENT] Query-tee: improve message logged when comparing responses and one response contains a non-JSON payload. #4588
* [ENHANCEMENT] Distributor: add ability to set per-distributor limits via `distributor_limits` block in runtime configuration in addition to the existing configuration. #4619
* [ENHANCEMENT] Querier: reduce peak memory consumption for queries that touch a large number of chunks. #4625
* [ENHANCEMENT] Query-frontend: added experimental `-query-frontend.query-sharding-max-regexp-size-bytes` limit to query-frontend. When set to a value greater than 0, query-frontend disabled query sharding for any query with a regexp matcher longer than the configured limit. #4632
* [ENHANCEMENT] Store-gateway: include statistics from LabelValues and LabelNames calls in `cortex_bucket_store_series*` metrics. #4673
* [ENHANCEMENT] Query-frontend: improve readability of distributed tracing spans. #4656
* [ENHANCEMENT] Update Docker base images from `alpine:3.17.2` to `alpine:3.17.3`. #4685
* [ENHANCEMENT] Querier: improve performance when shuffle sharding is enabled and the shard size is large. #4711
* [ENHANCEMENT] Ingester: improve performance when Active Series Tracker is in use. #4717
* [ENHANCEMENT] Store-gateway: optionally select `-blocks-storage.bucket-store.series-selection-strategy`, which can limit the impact of large posting lists (when many series share the same label name and value). #4667 #4695 #4698
* [ENHANCEMENT] Querier: Cache the converted float histogram from chunk iterator, hence there is no need to lookup chunk every time to get the converted float histogram. #4684
* [ENHANCEMENT] Ruler: Improve rule upload performance when not enforcing per-tenant rule group limits. #4828
* [ENHANCEMENT] Improved memory limit on the in-memory cache used for regular expression matchers. #4751
* [BUGFIX] Querier: Streaming remote read will now continue to return multiple chunks per frame after the first frame. #4423
* [BUGFIX] Store-gateway: the values for `stage="processed"` for the metrics `cortex_bucket_store_series_data_touched` and  `cortex_bucket_store_series_data_size_touched_bytes` when using fine-grained chunks caching is now reporting the correct values of chunks held in memory. #4449
* [BUGFIX] Compactor: fixed reporting a compaction error when compactor is correctly shut down while populating blocks. #4580
* [BUGFIX] OTLP: Do not drop exemplars of the OTLP Monotonic Sum metric. #4063
* [BUGFIX] Packaging: flag `/etc/default/mimir` and `/etc/sysconfig/mimir` as config to prevent overwrite. #4587
* [BUGFIX] Query-frontend: don't retry queries which error inside PromQL. #4643
* [BUGFIX] Store-gateway & query-frontend: report more consistent statistics for fetched index bytes. #4671
* [BUGFIX] Native histograms: fix how IsFloatHistogram determines if mimirpb.Histogram is a float histogram. #4706
* [BUGFIX] Query-frontend: fix query sharding for native histograms. #4666
* [BUGFIX] Ring status page: fixed the owned tokens percentage value displayed. #4730
* [BUGFIX] Querier: fixed chunk iterator that can return sample with wrong timestamp. #4450
* [BUGFIX] Packaging: fix preremove script preventing upgrades. #4801
* [BUGFIX] Security: updates Go to version 1.20.4 to fix CVE-2023-24539, CVE-2023-24540, CVE-2023-29400. #4903

### Mixin

* [ENHANCEMENT] Queries: Display data touched per sec in bytes instead of number of items. #4492
* [ENHANCEMENT] `_config.job_names.<job>` values can now be arrays of regular expressions in addition to a single string. Strings are still supported and behave as before. #4543
* [ENHANCEMENT] Queries dashboard: remove mention to store-gateway "streaming enabled" in panels because store-gateway only support streaming series since Mimir 2.7. #4569
* [ENHANCEMENT] Ruler: Add panel description for Read QPS panel in Ruler dashboard to explain values when in remote ruler mode. #4675
* [BUGFIX] Ruler dashboard: show data for reads from ingesters. #4543
* [BUGFIX] Pod selector regex for deployments: change `(.*-mimir-)` to `(.*mimir-)`. #4603

### Jsonnet

* [CHANGE] Ruler: changed ruler deployment max surge from `0` to `50%`, and max unavailable from `1` to `0`. #4381
* [CHANGE] Memcached connections parameters `-blocks-storage.bucket-store.index-cache.memcached.max-idle-connections`, `-blocks-storage.bucket-store.chunks-cache.memcached.max-idle-connections` and `-blocks-storage.bucket-store.metadata-cache.memcached.max-idle-connections` settings are now configured based on `max-get-multi-concurrency` and `max-async-concurrency`. #4591
* [CHANGE] Add support to use external Redis as cache. Following are some changes in the jsonnet config: #4386 #4640
  * Renamed `memcached_*_enabled` config options to `cache_*_enabled`
  * Renamed `memcached_*_max_item_size_mb` config options to `cache_*_max_item_size_mb`
  * Added `cache_*_backend` config options
* [CHANGE] Store-gateway StatefulSets with disabled multi-zone deployment are also unregistered from the ring on shutdown. This eliminated resharding during rollouts, at the cost of extra effort during scaling down store-gateways. For more information see [Scaling down store-gateways](https://grafana.com/docs/mimir/v2.7.x/operators-guide/run-production-environment/scaling-out/#scaling-down-store-gateways). #4713
* [CHANGE] Removed `$._config.querier.replicas` and `$._config.queryFrontend.replicas`. If you need to customize the number of querier or query-frontend replicas, and autoscaling is disabled, please set an override as is done for other stateless components (e.g. distributors). #5130
* [ENHANCEMENT] Alertmanager: add `alertmanager_data_disk_size` and  `alertmanager_data_disk_class` configuration options, by default no storage class is set. #4389
* [ENHANCEMENT] Update `rollout-operator` to `v0.4.0`. #4524
* [ENHANCEMENT] Update memcached to `memcached:1.6.19-alpine`. #4581
* [ENHANCEMENT] Add support for mTLS connections to Memcached servers. #4553
* [ENHANCEMENT] Update the `memcached-exporter` to `v0.11.2`. #4570
* [ENHANCEMENT] Autoscaling: Add `autoscaling_query_frontend_memory_target_utilization`, `autoscaling_ruler_query_frontend_memory_target_utilization`, and `autoscaling_ruler_memory_target_utilization` configuration options, for controlling the corresponding autoscaler memory thresholds. Each has a default of 1, i.e. 100%. #4612
* [ENHANCEMENT] Distributor: add ability to set per-distributor limits via `distributor_instance_limits` using runtime configuration. #4627
* [BUGFIX] Add missing query sharding settings for user_24M and user_32M plans. #4374

### Mimirtool

* [ENHANCEMENT] Backfill: mimirtool will now sleep and retry if it receives a 429 response while trying to finish an upload due to validation concurrency limits. #4598
* [ENHANCEMENT] `gauge` panel type is supported now in `mimirtool analyze dashboard`. #4679
* [ENHANCEMENT] Set a `User-Agent` header on requests to Mimir or Prometheus servers. #4700

### Mimir Continuous Test

* [FEATURE] Allow continuous testing of native histograms as well by enabling the flag `-tests.write-read-series-test.histogram-samples-enabled`. The metrics exposed by the tool will now have a new label called `type` with possible values of `float`, `histogram_float_counter`, `histogram_float_gauge`, `histogram_int_counter`, `histogram_int_gauge`, the list of metrics impacted: #4457
  * `mimir_continuous_test_writes_total`
  * `mimir_continuous_test_writes_failed_total`
  * `mimir_continuous_test_queries_total`
  * `mimir_continuous_test_queries_failed_total`
  * `mimir_continuous_test_query_result_checks_total`
  * `mimir_continuous_test_query_result_checks_failed_total`
* [ENHANCEMENT] Added a new metric `mimir_continuous_test_build_info` that reports version information, similar to the existing `cortex_build_info` metric exposed by other Mimir components. #4712
* [ENHANCEMENT] Add coherency for the selected ranges and instants of test queries. #4704

### Query-tee

### Documentation

* [CHANGE] Clarify what deprecation means in the lifecycle of configuration parameters. #4499
* [CHANGE] Update compactor `split-groups` and `split-and-merge-shards` recommendation on component page. #4623
* [FEATURE] Add instructions about how to configure native histograms. #4527
* [ENHANCEMENT] Runbook for MimirCompactorHasNotSuccessfullyRunCompaction extended to include scenario where compaction has fallen behind. #4609
* [ENHANCEMENT] Add explanation for QPS values for reads in remote ruler mode and writes generally, to the Ruler dashboard page. #4629
* [ENHANCEMENT] Expand zone-aware replication page to cover single physical availability zone deployments. #4631
* [FEATURE] Add instructions to use puppet module. #4610
* [FEATURE] Add documentation on how deploy mixin with terraform. #4161

### Tools

* [ENHANCEMENT] tsdb-index: iteration over index is now faster when any equal matcher is supplied. #4515

## 2.7.3

### Grafana Mimir

* [BUGFIX] Security: updates Go to version 1.20.4 to fix CVE-2023-24539, CVE-2023-24540, CVE-2023-29400. #4905

## 2.7.2

### Grafana Mimir

* [BUGFIX] Security: updated Go version to 1.20.3 to fix CVE-2023-24538 #4795

## 2.7.1

**Note**: During the release process, version 2.7.0 was tagged too early, before completing the release checklist and production testing. Release 2.7.1 doesn't include any code changes since 2.7.0, but now has proper release notes, published documentation, and has been fully tested in our production environment.

### Grafana Mimir

* [CHANGE] Ingester: the configuration parameter `-ingester.ring.readiness-check-ring-health` has been deprecated and will be removed in Mimir 2.9. #4422
* [CHANGE] Ruler: changed default value of `-ruler.evaluation-delay-duration` option from 0 to 1m. #4250
* [CHANGE] Querier: Errors with status code `422` coming from the store-gateway are propagated and not converted to the consistency check error anymore. #4100
* [CHANGE] Store-gateway: When a query hits `max_fetched_chunks_per_query` and `max_fetched_series_per_query` limits, an error with the status code `422` is created and returned. #4056
* [CHANGE] Packaging: Migrate FPM packaging solution to NFPM. Rationalize packages dependencies and add package for all binaries. #3911
* [CHANGE] Store-gateway: Deprecate flag `-blocks-storage.bucket-store.chunks-cache.subrange-size` since there's no benefit to changing the default of `16000`. #4135
* [CHANGE] Experimental support for ephemeral storage introduced in Mimir 2.6.0 has been removed. Following options are no longer available: #4252
  * `-blocks-storage.ephemeral-tsdb.*`
  * `-distributor.ephemeral-series-enabled`
  * `-distributor.ephemeral-series-matchers`
  * `-ingester.max-ephemeral-series-per-user`
  * `-ingester.instance-limits.max-ephemeral-series`
Querying with using `{__mimir_storage__="ephemeral"}` selector no longer works. All label values with `ephemeral-` prefix in `reason` label of `cortex_discarded_samples_total` metric are no longer available. Following metrics have been removed:
  * `cortex_ingester_ephemeral_series`
  * `cortex_ingester_ephemeral_series_created_total`
  * `cortex_ingester_ephemeral_series_removed_total`
  * `cortex_ingester_ingested_ephemeral_samples_total`
  * `cortex_ingester_ingested_ephemeral_samples_failures_total`
  * `cortex_ingester_memory_ephemeral_users`
  * `cortex_ingester_queries_ephemeral_total`
  * `cortex_ingester_queried_ephemeral_samples`
  * `cortex_ingester_queried_ephemeral_series`
* [CHANGE] Store-gateway: use mmap-less index-header reader by default and remove mmap-based index header reader. The following flags have changed: #4280
   * `-blocks-storage.bucket-store.index-header.map-populate-enabled` has been removed
   * `-blocks-storage.bucket-store.index-header.stream-reader-enabled` has been removed
   * `-blocks-storage.bucket-store.index-header.stream-reader-max-idle-file-handles` has been renamed to `-blocks-storage.bucket-store.index-header.max-idle-file-handles`, and the corresponding configuration file option has been renamed from `stream_reader_max_idle_file_handles` to `max_idle_file_handles`
* [CHANGE] Store-gateway: the streaming store-gateway is now enabled by default. The new default setting for `-blocks-storage.bucket-store.batch-series-size` is `5000`. #4330
* [CHANGE] Compactor: the configuration parameter `-compactor.consistency-delay` has been deprecated and will be removed in Mimir 2.9. #4409
* [CHANGE] Store-gateway: the configuration parameter `-blocks-storage.bucket-store.consistency-delay` has been deprecated and will be removed in Mimir 2.9. #4409
* [FEATURE] Ruler: added `keep_firing_for` support to alerting rules. #4099
* [FEATURE] Distributor, ingester: ingestion of native histograms. The new per-tenant limit `-ingester.native-histograms-ingestion-enabled` controls whether native histograms are stored or ignored. #4159
* [FEATURE] Query-frontend: Introduce experimental `-query-frontend.query-sharding-target-series-per-shard` to allow query sharding to take into account cardinality of similar requests executed previously. This feature uses the same cache that's used for results caching. #4121 #4177 #4188 #4254
* [ENHANCEMENT] Go: update go to 1.20.1. #4266
* [ENHANCEMENT] Ingester: added `out_of_order_blocks_external_label_enabled` shipper option to label out-of-order blocks before shipping them to cloud storage. #4182 #4297
* [ENHANCEMENT] Ruler: introduced concurrency when loading per-tenant rules configuration. This improvement is expected to speed up the ruler start up time in a Mimir cluster with a large number of tenants. #4258
* [ENHANCEMENT] Compactor: Add `reason` label to `cortex_compactor_runs_failed_total`. The value can be `shutdown` or `error`. #4012
* [ENHANCEMENT] Store-gateway: enforce `max_fetched_series_per_query`. #4056
* [ENHANCEMENT] Query-frontend: Disambiguate logs for failed queries. #4067
* [ENHANCEMENT] Query-frontend: log caller user agent in query stats logs. #4093
* [ENHANCEMENT] Store-gateway: add `data_type` label with values on `cortex_bucket_store_partitioner_extended_ranges_total`, `cortex_bucket_store_partitioner_expanded_ranges_total`, `cortex_bucket_store_partitioner_requested_ranges_total`, `cortex_bucket_store_partitioner_expanded_bytes_total`, `cortex_bucket_store_partitioner_requested_bytes_total` for `postings`, `series`, and `chunks`. #4095
* [ENHANCEMENT] Store-gateway: Reduce memory allocation rate when loading TSDB chunks from Memcached. #4074
* [ENHANCEMENT] Query-frontend: track `cortex_frontend_query_response_codec_duration_seconds` and `cortex_frontend_query_response_codec_payload_bytes` metrics to measure the time taken and bytes read / written while encoding and decoding query result payloads. #4110
* [ENHANCEMENT] Alertmanager: expose additional upstream metrics `cortex_alertmanager_dispatcher_aggregation_groups`, `cortex_alertmanager_dispatcher_alert_processing_duration_seconds`. #4151
* [ENHANCEMENT] Querier and query-frontend: add experimental, more performant protobuf internal query result response format enabled with `-query-frontend.query-result-response-format=protobuf`. #4153
* [ENHANCEMENT] Store-gateway: use more efficient chunks fetching and caching. This should reduce CPU, memory utilization, and receive bandwidth of a store-gateway. Enable with `-blocks-storage.bucket-store.chunks-cache.fine-grained-chunks-caching-enabled=true`. #4163 #4174 #4227
* [ENHANCEMENT] Query-frontend: Wait for in-flight queries to finish before shutting down. #4073 #4170
* [ENHANCEMENT] Store-gateway: added `encode` and `other` stage to `cortex_bucket_store_series_request_stage_duration_seconds` metric. #4179
* [ENHANCEMENT] Ingester: log state of TSDB when shipping or forced compaction can't be done due to unexpected state of TSDB. #4211
* [ENHANCEMENT] Update Docker base images from `alpine:3.17.1` to `alpine:3.17.2`. #4240
* [ENHANCEMENT] Store-gateway: add a `stage` label to the metrics `cortex_bucket_store_series_data_fetched`, `cortex_bucket_store_series_data_size_fetched_bytes`, `cortex_bucket_store_series_data_touched`, `cortex_bucket_store_series_data_size_touched_bytes`. This label only applies to `data_type="chunks"`. For `fetched` metrics with `data_type="chunks"` the `stage` label has 2 values: `fetched` - the chunks or bytes that were fetched from the cache or the object store, `refetched` - the chunks or bytes that had to be refetched from the cache or the object store because their size was underestimated during the first fetch. For `touched` metrics with `data_type="chunks"` the `stage` label has 2 values: `processed` - the chunks or bytes that were read from the fetched chunks or bytes and were processed in memory, `returned` - the chunks or bytes that were selected from the processed bytes to satisfy the query. #4227 #4316
* [ENHANCEMENT] Compactor: improve the partial block check related to `compactor.partial-block-deletion-delay` to potentially issue less requests to object storage. #4246
* [ENHANCEMENT] Memcached: added `-*.memcached.min-idle-connections-headroom-percentage` support to configure the minimum number of idle connections to keep open as a percentage (0-100) of the number of recently used idle connections. This feature is disabled when set to a negative value (default), which means idle connections are kept open indefinitely. #4249
* [ENHANCEMENT] Querier and store-gateway: optimized regular expression label matchers with case insensitive alternate operator. #4340 #4357
* [ENHANCEMENT] Compactor: added the experimental flag `-compactor.block-upload.block-validation-enabled` with the default `true` to configure whether block validation occurs on backfilled blocks. #3411
* [ENHANCEMENT] Ingester: apply a jitter to the first TSDB head compaction interval configured via `-blocks-storage.tsdb.head-compaction-interval`. Subsequent checks will happen at the configured interval. This should help to spread the TSDB head compaction among different ingesters over the configured interval. #4364
* [ENHANCEMENT] Ingester: the maximum accepted value for `-blocks-storage.tsdb.head-compaction-interval` has been increased from 5m to 15m. #4364
* [BUGFIX] Store-gateway: return `Canceled` rather than `Aborted` or `Internal` error when the calling querier cancels a label names or values request, and return `Internal` if processing the request fails for another reason. #4061
* [BUGFIX] Querier: track canceled requests with status code `499` in the metrics instead of `503` or `422`. #4099
* [BUGFIX] Ingester: compact out-of-order data during `/ingester/flush` or when TSDB is idle. #4180
* [BUGFIX] Ingester: conversion of global limits `max-series-per-user`, `max-series-per-metric`, `max-metadata-per-user` and `max-metadata-per-metric` into corresponding local limits now takes into account the number of ingesters in each zone. #4238
* [BUGFIX] Ingester: track `cortex_ingester_memory_series` metric consistently with `cortex_ingester_memory_series_created_total` and `cortex_ingester_memory_series_removed_total`. #4312
* [BUGFIX] Querier: fixed a bug which was incorrectly matching series with regular expression label matchers with begin/end anchors in the middle of the regular expression. #4340

### Mixin

* [CHANGE] Move auto-scaling panel rows down beneath logical network path in Reads and Writes dashboards. #4049
* [CHANGE] Make distributor auto-scaling metric panels show desired number of replicas. #4218
* [CHANGE] Alerts: The alert `MimirMemcachedRequestErrors` has been renamed to `MimirCacheRequestErrors`. #4242
* [ENHANCEMENT] Alerts: Added `MimirAutoscalerKedaFailing` alert firing when a KEDA scaler is failing. #4045
* [ENHANCEMENT] Add auto-scaling panels to ruler dashboard. #4046
* [ENHANCEMENT] Add gateway auto-scaling panels to Reads and Writes dashboards. #4049 #4216
* [ENHANCEMENT] Dashboards: distinguish between label names and label values queries. #4065
* [ENHANCEMENT] Add query-frontend and ruler-query-frontend auto-scaling panels to Reads and Ruler dashboards. #4199
* [BUGFIX] Alerts: Fixed `MimirAutoscalerNotActive` to not fire if scaling metric does not exist, to avoid false positives on scaled objects with 0 min replicas. #4045
* [BUGFIX] Alerts: `MimirCompactorHasNotSuccessfullyRunCompaction` is no longer triggered by frequent compactor restarts. #4012
* [BUGFIX] Tenants dashboard: Correctly show the ruler-query-scheduler queue size. #4152

### Jsonnet

* [CHANGE] Create the `query-frontend-discovery` service only when Mimir is deployed in microservice mode without query-scheduler. #4353
* [CHANGE] Add results cache backend config to `ruler-query-frontend` configuration to allow cache reuse for cardinality-estimation based sharding. #4257
* [ENHANCEMENT] Add support for ruler auto-scaling. #4046
* [ENHANCEMENT] Add optional `weight` param to `newQuerierScaledObject` and `newRulerQuerierScaledObject` to allow running multiple querier deployments on different node types. #4141
* [ENHANCEMENT] Add support for query-frontend and ruler-query-frontend auto-scaling. #4199
* [BUGFIX] Shuffle sharding: when applying user class limits, honor the minimum shard size configured in `$._config.shuffle_sharding.*`. #4363

### Mimirtool

* [FEATURE] Added `keep_firing_for` support to rules configuration. #4099
* [ENHANCEMENT] Add `-tls-insecure-skip-verify` to rules, alertmanager and backfill commands. #4162

### Query-tee

* [CHANGE] Increase default value of `-backend.read-timeout` to 150s, to accommodate default querier and query frontend timeout of 120s. #4262
* [ENHANCEMENT] Log errors that occur while performing requests to compare two endpoints. #4262
* [ENHANCEMENT] When comparing two responses that both contain an error, only consider the comparison failed if the errors differ. Previously, if either response contained an error, the comparison always failed, even if both responses contained the same error. #4262
* [ENHANCEMENT] Include the value of the `X-Scope-OrgID` header when logging a comparison failure. #4262
* [BUGFIX] Parameters (expression, time range etc.) for a query request where the parameters are in the HTTP request body rather than in the URL are now logged correctly when responses differ. #4265

### Documentation

* [ENHANCEMENT] Add guide on alternative migration method for Thanos to Mimir #3554
* [ENHANCEMENT] Restore "Migrate from Cortex" for Jsonnet. #3929
* [ENHANCEMENT] Document migration from microservices to read-write deployment mode. #3951
* [ENHANCEMENT] Do not error when there is nothing to commit as part of a publish #4058
* [ENHANCEMENT] Explain how to run Mimir locally using docker-compose #4079
* [ENHANCEMENT] Docs: use long flag names in runbook commands. #4088
* [ENHANCEMENT] Clarify how ingester replication happens. #4101
* [ENHANCEMENT] Improvements to the Get Started guide. #4315
* [BUGFIX] Added indentation to Azure and SWIFT backend definition. #4263

### Tools

* [ENHANCEMENT] Adapt tsdb-print-chunk for native histograms. #4186
* [ENHANCEMENT] Adapt tsdb-index-health for blocks containing native histograms. #4186
* [ENHANCEMENT] Adapt tsdb-chunks tool to handle native histograms. #4186

## 2.6.2

* [BUGFIX] Security: updates Go to version 1.20.4 to fix CVE-2023-24539, CVE-2023-24540, CVE-2023-29400. #4903

## 2.6.1

### Grafana Mimir

* [BUGFIX] Security: updates Go to version 1.20.3 to fix CVE-2023-24538 #4798

## 2.6.0

### Grafana Mimir

* [CHANGE] Querier: Introduce `-querier.max-partial-query-length` to limit the time range for partial queries at the querier level and deprecate `-store.max-query-length`. #3825 #4017
* [CHANGE] Store-gateway: Remove experimental `-blocks-storage.bucket-store.max-concurrent-reject-over-limit` flag. #3706
* [CHANGE] Ingester: If shipping is enabled block retention will now be relative to the upload time to cloud storage. If shipping is disabled block retention will be relative to the creation time of the block instead of the mintime of the last block created. #3816
* [CHANGE] Query-frontend: Deprecated CLI flag `-query-frontend.align-querier-with-step` has been removed. #3982
* [CHANGE] Alertmanager: added default configuration for `-alertmanager.configs.fallback`. Allows tenants to send alerts without first uploading an Alertmanager configuration. #3541
* [FEATURE] Store-gateway: streaming of series. The store-gateway can now stream results back to the querier instead of buffering them. This is expected to greatly reduce peak memory consumption while keeping latency the same. You can enable this feature by setting `-blocks-storage.bucket-store.batch-series-size` to a value in the high thousands (5000-10000). This is still an experimental feature and is subject to a changing API and instability. #3540 #3546 #3587 #3606 #3611 #3620 #3645 #3355 #3697 #3666 #3687 #3728 #3739 #3751 #3779 #3839
* [FEATURE] Alertmanager: Added support for the Webex receiver. #3758
* [FEATURE] Limits: Added the `-validation.separate-metrics-group-label` flag. This allows further separation of the `cortex_discarded_samples_total` metric by an additional `group` label - which is configured by this flag to be the value of a specific label on an incoming timeseries. Active groups are tracked and inactive groups are cleaned up on a defined interval. The maximum number of groups tracked is controlled by the `-max-separate-metrics-groups-per-user` flag. #3439
* [FEATURE] Overrides-exporter: Added experimental ring support to overrides-exporter via `-overrides-exporter.ring.enabled`. When enabled, the ring is used to establish a leader replica for the export of limit override metrics. #3908 #3953
* [FEATURE] Ephemeral storage (experimental): Mimir can now accept samples into "ephemeral storage". Such samples are available for querying for a short amount of time (`-blocks-storage.ephemeral-tsdb.retention-period`, defaults to 10 minutes), and then removed from memory. To use ephemeral storage, distributor must be configured with `-distributor.ephemeral-series-enabled` option. Series matching `-distributor.ephemeral-series-matchers` will be marked for storing into ephemeral storage in ingesters. Each tenant needs to have ephemeral storage enabled by using `-ingester.max-ephemeral-series-per-user` limit, which defaults to 0 (no ephemeral storage). Ingesters have new `-ingester.instance-limits.max-ephemeral-series` limit for total number of series in ephemeral storage across all tenants. If ingestion of samples into ephemeral storage fails, `cortex_discarded_samples_total` metric will use values prefixed with `ephemeral-` for `reason` label. Querying of ephemeral storage is possible by using `{__mimir_storage__="ephemeral"}` as metric selector. Following new metrics related to ephemeral storage are introduced: #3897 #3922 #3961 #3997 #4004
  * `cortex_ingester_ephemeral_series`
  * `cortex_ingester_ephemeral_series_created_total`
  * `cortex_ingester_ephemeral_series_removed_total`
  * `cortex_ingester_ingested_ephemeral_samples_total`
  * `cortex_ingester_ingested_ephemeral_samples_failures_total`
  * `cortex_ingester_memory_ephemeral_users`
  * `cortex_ingester_queries_ephemeral_total`
  * `cortex_ingester_queried_ephemeral_samples`
  * `cortex_ingester_queried_ephemeral_series`
* [ENHANCEMENT] Added new metric `thanos_shipper_last_successful_upload_time`: Unix timestamp (in seconds) of the last successful TSDB block uploaded to the bucket. #3627
* [ENHANCEMENT] Ruler: Added `-ruler.alertmanager-client.tls-enabled` configuration for alertmanager client. #3432 #3597
* [ENHANCEMENT] Activity tracker logs now have `component=activity-tracker` label. #3556
* [ENHANCEMENT] Distributor: remove labels with empty values #2439
* [ENHANCEMENT] Query-frontend: track query HTTP requests in the Activity Tracker. #3561
* [ENHANCEMENT] Store-gateway: Add experimental alternate implementation of index-header reader that does not use memory mapped files. The index-header reader is expected to improve stability of the store-gateway. You can enable this implementation with the flag `-blocks-storage.bucket-store.index-header.stream-reader-enabled`. #3639 #3691 #3703 #3742 #3785 #3787 #3797
* [ENHANCEMENT] Query-scheduler: add `cortex_query_scheduler_cancelled_requests_total` metric to track the number of requests that are already cancelled when dequeued. #3696
* [ENHANCEMENT] Store-gateway: add `cortex_bucket_store_partitioner_extended_ranges_total` metric to keep track of the ranges that the partitioner decided to overextend and merge in order to save API call to the object storage. #3769
* [ENHANCEMENT] Compactor: Auto-forget unhealthy compactors after ten failed ring heartbeats. #3771
* [ENHANCEMENT] Ruler: change default value of `-ruler.for-grace-period` from `10m` to `2m` and update help text. The new default value reflects how we operate Mimir at Grafana Labs. #3817
* [ENHANCEMENT] Ingester: Added experimental flags to force usage of _postings for matchers cache_. These flags will be removed in the future and it's not recommended to change them. #3823
  * `-blocks-storage.tsdb.head-postings-for-matchers-cache-ttl`
  * `-blocks-storage.tsdb.head-postings-for-matchers-cache-size`
  * `-blocks-storage.tsdb.head-postings-for-matchers-cache-force`
* [ENHANCEMENT] Ingester: Improved series selection performance when some of the matchers do not match any series. #3827
* [ENHANCEMENT] Alertmanager: Add new additional template function `tenantID` returning id of the tenant owning the alert. #3758
* [ENHANCEMENT] Alertmanager: Add additional template function `grafanaExploreURL` returning URL to grafana explore with range query. #3849
* [ENHANCEMENT] Reduce overhead of debug logging when filtered out. #3875
* [ENHANCEMENT] Update Docker base images from `alpine:3.16.2` to `alpine:3.17.1`. #3898
* [ENHANCEMENT] Ingester: Add new `/ingester/tsdb_metrics` endpoint to return tenant-specific TSDB metrics. #3923
* [ENHANCEMENT] Query-frontend: CLI flag `-query-frontend.max-total-query-length` and its associated YAML configuration is now stable. #3882
* [ENHANCEMENT] Ruler: rule groups now support optional and experimental `align_evaluation_time_on_interval` field, which causes all evaluations to happen on interval-aligned timestamp. #4013
* [ENHANCEMENT] Query-scheduler: ring-based service discovery is now stable. #4028
* [ENHANCEMENT] Store-gateway: improved performance of prefix matching on the labels. #4055 #4080
* [BUGFIX] Log the names of services that are not yet running rather than `unsupported value type` when calling `/ready` and some services are not running. #3625
* [BUGFIX] Alertmanager: Fix template spurious deletion with relative data dir. #3604
* [BUGFIX] Security: update prometheus/exporter-toolkit for CVE-2022-46146. #3675
* [BUGFIX] Security: update golang.org/x/net for CVE-2022-41717. #3755
* [BUGFIX] Debian package: Fix post-install, environment file path and user creation. #3720
* [BUGFIX] memberlist: Fix panic during Mimir startup when Mimir receives gossip message before it's ready. #3746
* [BUGFIX] Store-gateway: fix `cortex_bucket_store_partitioner_requested_bytes_total` metric to not double count overlapping ranges. #3769
* [BUGFIX] Update `github.com/thanos-io/objstore` to address issue with Multipart PUT on s3-compatible Object Storage. #3802 #3821
* [BUGFIX] Distributor, Query-scheduler: Make sure ring metrics include a `cortex_` prefix as expected by dashboards. #3809
* [BUGFIX] Querier: canceled requests are no longer reported as "consistency check" failures. #3837 #3927
* [BUGFIX] Distributor: don't panic when `metric_relabel_configs` in overrides contains null element. #3868
* [BUGFIX] Distributor: don't panic when OTLP histograms don't have any buckets. #3853
* [BUGFIX] Ingester, Compactor: fix panic that can occur when compaction fails. #3955
* [BUGFIX] Store-gateway: return `Canceled` rather than `Aborted` error when the calling querier cancels the request. #4007

### Mixin

* [ENHANCEMENT] Alerts: Added `MimirIngesterInstanceHasNoTenants` alert that fires when an ingester replica is not receiving write requests for any tenant. #3681
* [ENHANCEMENT] Alerts: Extended `MimirAllocatingTooMuchMemory` to check read-write deployment containers. #3710
* [ENHANCEMENT] Alerts: Added `MimirAlertmanagerInstanceHasNoTenants` alert that fires when an alertmanager instance ows no tenants. #3826
* [ENHANCEMENT] Alerts: Added `MimirRulerInstanceHasNoRuleGroups` alert that fires when a ruler replica is not assigned any rule group to evaluate. #3723
* [ENHANCEMENT] Support for baremetal deployment for alerts and scaling recording rules. #3719
* [ENHANCEMENT] Dashboards: querier autoscaling now supports multiple scaled objects (configurable via `$._config.autoscale.querier.hpa_name`). #3962
* [BUGFIX] Alerts: Fixed `MimirIngesterRestarts` alert when Mimir is deployed in read-write mode. #3716
* [BUGFIX] Alerts: Fixed `MimirIngesterHasNotShippedBlocks` and `MimirIngesterHasNotShippedBlocksSinceStart` alerts for when Mimir is deployed in read-write or monolithic modes and updated them to use new `thanos_shipper_last_successful_upload_time` metric. #3627
* [BUGFIX] Alerts: Fixed `MimirMemoryMapAreasTooHigh` alert when Mimir is deployed in read-write mode. #3626
* [BUGFIX] Alerts: Fixed `MimirCompactorSkippedBlocksWithOutOfOrderChunks` matching on non-existent label. #3628
* [BUGFIX] Dashboards: Fix `Rollout Progress` dashboard incorrectly using Gateway metrics when Gateway was not enabled. #3709
* [BUGFIX] Tenants dashboard: Make it compatible with all deployment types. #3754
* [BUGFIX] Alerts: Fixed `MimirCompactorHasNotUploadedBlocks` to not fire if compactor has nothing to do. #3793
* [BUGFIX] Alerts: Fixed `MimirAutoscalerNotActive` to not fire if scaling metric is 0, to avoid false positives on scaled objects with 0 min replicas. #3999

### Jsonnet

* [CHANGE] Replaced the deprecated `policy/v1beta1` with `policy/v1` when configuring a PodDisruptionBudget for read-write deployment mode. #3811
* [CHANGE] Removed `-server.http-write-timeout` default option value from querier and query-frontend, as it defaults to a higher value in the code now, and cannot be lower than `-querier.timeout`. #3836
* [CHANGE] Replaced `-store.max-query-length` with `-query-frontend.max-total-query-length` in the query-frontend config. #3879
* [CHANGE] Changed default `mimir_backend_data_disk_size` from `100Gi` to `250Gi`. #3894
* [ENHANCEMENT] Update `rollout-operator` to `v0.2.0`. #3624
* [ENHANCEMENT] Add `user_24M` and `user_32M` classes to operations config. #3367
* [ENHANCEMENT] Update memcached image from `memcached:1.6.16-alpine` to `memcached:1.6.17-alpine`. #3914
* [ENHANCEMENT] Allow configuring the ring for overrides-exporter. #3995
* [BUGFIX] Apply ingesters and store-gateways per-zone CLI flags overrides to read-write deployment mode too. #3766
* [BUGFIX] Apply overrides-exporter CLI flags to mimir-backend when running Mimir in read-write deployment mode. #3790
* [BUGFIX] Fixed `mimir-write` and `mimir-read` Kubernetes service to correctly balance requests among pods. #3855 #3864 #3906
* [BUGFIX] Fixed `ruler-query-frontend` and `mimir-read` gRPC server configuration to force clients to periodically re-resolve the backend addresses. #3862
* [BUGFIX] Fixed `mimir-read` CLI flags to ensure query-frontend configuration takes precedence over querier configuration. #3877

### Mimirtool

* [ENHANCEMENT] Update `mimirtool config convert` to work with Mimir 2.4, 2.5, 2.6 changes. #3952
* [ENHANCEMENT] Mimirtool is now available to install through Homebrew with `brew install mimirtool`. #3776
* [ENHANCEMENT] Added `--concurrency` to `mimirtool rules sync` command. #3996
* [BUGFIX] Fix summary output from `mimirtool rules sync` to display correct number of groups created and updated. #3918

### Documentation

* [BUGFIX] Querier: Remove assertion that the `-querier.max-concurrent` flag must also be set for the query-frontend. #3678
* [ENHANCEMENT] Update migration from cortex documentation. #3662
* [ENHANCEMENT] Query-scheduler: documented how to migrate from DNS-based to ring-based service discovery. #4028

### Tools

## 2.5.0

### Grafana Mimir

* [CHANGE] Flag `-azure.msi-resource` is now ignored, and will be removed in Mimir 2.7. This setting is now made automatically by Azure. #2682
* [CHANGE] Experimental flag `-blocks-storage.tsdb.out-of-order-capacity-min` has been removed. #3261
* [CHANGE] Distributor: Wrap errors from pushing to ingesters with useful context, for example clarifying timeouts. #3307
* [CHANGE] The default value of `-server.http-write-timeout` has changed from 30s to 2m. #3346
* [CHANGE] Reduce period of health checks in connection pools for querier->store-gateway, ruler->ruler, and alertmanager->alertmanager clients to 10s. This reduces the time to fail a gRPC call when the remote stops responding. #3168
* [CHANGE] Hide TSDB block ranges period config from doc and mark it experimental. #3518
* [FEATURE] Alertmanager: added Discord support. #3309
* [ENHANCEMENT] Added `-server.tls-min-version` and `-server.tls-cipher-suites` flags to configure cipher suites and min TLS version supported by HTTP and gRPC servers. #2898
* [ENHANCEMENT] Distributor: Add age filter to forwarding functionality, to not forward samples which are older than defined duration. If such samples are not ingested, `cortex_discarded_samples_total{reason="forwarded-sample-too-old"}` is increased. #3049 #3113
* [ENHANCEMENT] Store-gateway: Reduce memory allocation when generating ids in index cache. #3179
* [ENHANCEMENT] Query-frontend: truncate queries based on the configured creation grace period (`--validation.create-grace-period`) to avoid querying too far into the future. #3172
* [ENHANCEMENT] Ingester: Reduce activity tracker memory allocation. #3203
* [ENHANCEMENT] Query-frontend: Log more detailed information in the case of a failed query. #3190
* [ENHANCEMENT] Added `-usage-stats.installation-mode` configuration to track the installation mode via the anonymous usage statistics. #3244
* [ENHANCEMENT] Compactor: Add new `cortex_compactor_block_max_time_delta_seconds` histogram for detecting if compaction of blocks is lagging behind. #3240 #3429
* [ENHANCEMENT] Ingester: reduced the memory footprint of active series custom trackers. #2568
* [ENHANCEMENT] Distributor: Include `X-Scope-OrgId` header in requests forwarded to configured forwarding endpoint. #3283 #3385
* [ENHANCEMENT] Alertmanager: reduced memory utilization in Mimir clusters with a large number of tenants. #3309
* [ENHANCEMENT] Add experimental flag `-shutdown-delay` to allow components to wait after receiving SIGTERM and before stopping. In this time the component returns 503 from /ready endpoint. #3298
* [ENHANCEMENT] Go: update to go 1.19.3. #3371
* [ENHANCEMENT] Alerts: added `RulerRemoteEvaluationFailing` alert, firing when communication between ruler and frontend fails in remote operational mode. #3177 #3389
* [ENHANCEMENT] Clarify which S3 signature versions are supported in the error "unsupported signature version". #3376
* [ENHANCEMENT] Store-gateway: improved index header reading performance. #3393 #3397 #3436
* [ENHANCEMENT] Store-gateway: improved performance of series matching. #3391
* [ENHANCEMENT] Move the validation of incoming series before the distributor's forwarding functionality, so that we don't forward invalid series. #3386 #3458
* [ENHANCEMENT] S3 bucket configuration now validates that the endpoint does not have the bucket name prefix. #3414
* [ENHANCEMENT] Query-frontend: added "fetched index bytes" to query statistics, so that the statistics contain the total bytes read by store-gateways from TSDB block indexes. #3206
* [ENHANCEMENT] Distributor: push wrapper should only receive unforwarded samples. #2980
* [ENHANCEMENT] Added `/api/v1/status/config` and `/api/v1/status/flags` APIs to maintain compatibility with prometheus. #3596 #3983
* [BUGFIX] Flusher: Add `Overrides` as a dependency to prevent panics when starting with `-target=flusher`. #3151
* [BUGFIX] Updated `golang.org/x/text` dependency to fix CVE-2022-32149. #3285
* [BUGFIX] Query-frontend: properly close gRPC streams to the query-scheduler to stop memory and goroutines leak. #3302
* [BUGFIX] Ruler: persist evaluation delay configured in the rulegroup. #3392
* [BUGFIX] Ring status pages: show 100% ownership as "100%", not "1e+02%". #3435
* [BUGFIX] Fix panics in OTLP ingest path when parse errors exist. #3538

### Mixin

* [CHANGE] Alerts: Change `MimirSchedulerQueriesStuck` `for` time to 7 minutes to account for the time it takes for HPA to scale up. #3223
* [CHANGE] Dashboards: Removed the `Querier > Stages` panel from the `Mimir / Queries` dashboard. #3311
* [CHANGE] Configuration: The format of the `autoscaling` section of the configuration has changed to support more components. #3378
  * Instead of specific config variables for each component, they are listed in a dictionary. For example, `autoscaling.querier_enabled` becomes `autoscaling.querier.enabled`.
* [FEATURE] Dashboards: Added "Mimir / Overview resources" dashboard, providing an high level view over a Mimir cluster resources utilization. #3481
* [FEATURE] Dashboards: Added "Mimir / Overview networking" dashboard, providing an high level view over a Mimir cluster network bandwidth, inflight requests and TCP connections. #3487
* [FEATURE] Compile baremetal mixin along k8s mixin. #3162 #3514
* [ENHANCEMENT] Alerts: Add MimirRingMembersMismatch firing when a component does not have the expected number of running jobs. #2404
* [ENHANCEMENT] Dashboards: Add optional row about the Distributor's metric forwarding feature to the `Mimir / Writes` dashboard. #3182 #3394 #3394 #3461
* [ENHANCEMENT] Dashboards: Remove the "Instance Mapper" row from the "Alertmanager Resources Dashboard". This is a Grafana Cloud specific service and not relevant for external users. #3152
* [ENHANCEMENT] Dashboards: Add "remote read", "metadata", and "exemplar" queries to "Mimir / Overview" dashboard. #3245
* [ENHANCEMENT] Dashboards: Use non-red colors for non-error series in the "Mimir / Overview" dashboard. #3246
* [ENHANCEMENT] Dashboards: Add support to multi-zone deployments for the experimental read-write deployment mode. #3256
* [ENHANCEMENT] Dashboards: If enabled, add new row to the `Mimir / Writes` for distributor autoscaling metrics. #3378
* [ENHANCEMENT] Dashboards: Add read path insights row to the "Mimir / Tenants" dashboard. #3326
* [ENHANCEMENT] Alerts: Add runbook urls for alerts. #3452
* [ENHANCEMENT] Configuration: Make it possible to configure namespace label, job label, and job prefix. #3482
* [ENHANCEMENT] Dashboards: improved resources and networking dashboards to work with read-write deployment mode too. #3497 #3504 #3519 #3531
* [ENHANCEMENT] Alerts: Added "MimirDistributorForwardingErrorRate" alert, which fires on high error rates in the distributor’s forwarding feature. #3200
* [ENHANCEMENT] Improve phrasing in Overview dashboard. #3488
* [BUGFIX] Dashboards: Fix legend showing `persistentvolumeclaim` when using `deployment_type=baremetal` for `Disk space utilization` panels. #3173 #3184
* [BUGFIX] Alerts: Fixed `MimirGossipMembersMismatch` alert when Mimir is deployed in read-write mode. #3489
* [BUGFIX] Dashboards: Remove "Inflight requests" from object store panels because the panel is not tracking the inflight requests to object storage. #3521

### Jsonnet

* [CHANGE] Replaced the deprecated `policy/v1beta1` with `policy/v1` when configuring a PodDisruptionBudget. #3284
* [CHANGE] [Common storage configuration](https://grafana.com/docs/mimir/v2.3.x/operators-guide/configure/configure-object-storage-backend/#common-configuration) is now used to configure object storage in all components. This is a breaking change in terms of Jsonnet manifests and also a CLI flag update for components that use object storage, so it will require a rollout of those components. The changes include: #3257
  * `blocks_storage_backend` was renamed to `storage_backend` and is now used as the common storage backend for all components.
    * So were the related `blocks_storage_azure_account_(name|key)` and `blocks_storage_s3_endpoint` configurations.
  * `storage_s3_endpoint` is now rendered by default using the `aws_region` configuration instead of a hardcoded `us-east-1`.
  * `ruler_client_type` and `alertmanager_client_type` were renamed to `ruler_storage_backend` and `alertmanager_storage_backend` respectively, and their corresponding CLI flags won't be rendered unless explicitly set to a value different from the one in `storage_backend` (like `local`).
  * `alertmanager_s3_bucket_name`, `alertmanager_gcs_bucket_name` and `alertmanager_azure_container_name` have been removed, and replaced by a single `alertmanager_storage_bucket_name` configuration used for all object storages.
  * `genericBlocksStorageConfig` configuration object was removed, and so any extensions to it will be now ignored. Use `blockStorageConfig` instead.
  * `rulerClientConfig` and `alertmanagerStorageClientConfig` configuration objects were renamed to `rulerStorageConfig` and `alertmanagerStorageConfig` respectively, and so any extensions to their previous names will be now ignored. Use the new names instead.
  * The CLI flags `*.s3.region` are no longer rendered as they are optional and the region can be inferred by Mimir by performing an initial API call to the endpoint.
  * The migration to this change should usually consist of:
    * Renaming `blocks_storage_backend` key to `storage_backend`.
    * For Azure/S3:
      * Renaming `blocks_storage_(azure|s3)_*` configurations to `storage_(azure|s3)_*`.
      * If `ruler_storage_(azure|s3)_*` and `alertmanager_storage_(azure|s3)_*` keys were different from the `block_storage_*` ones, they should be now provided using CLI flags, see [configuration reference](https://grafana.com/docs/mimir/v2.3.x/operators-guide/configure/reference-configuration-parameters/) for more details.
    * Removing `ruler_client_type` and `alertmanager_client_type` if their value match the `storage_backend`, or renaming them to their new names otherwise.
    * Reviewing any possible extensions to `genericBlocksStorageConfig`, `rulerClientConfig` and `alertmanagerStorageClientConfig` and moving them to the corresponding new options.
    * Renaming the alertmanager's bucket name configuration from provider-specific to the new `alertmanager_storage_bucket_name` key.
* [CHANGE] The `overrides-exporter.libsonnet` file is now always imported. The overrides-exporter can be enabled in jsonnet setting the following: #3379
  ```jsonnet
  {
    _config+:: {
      overrides_exporter_enabled: true,
    }
  }
  ```
* [FEATURE] Added support for experimental read-write deployment mode. Enabling the read-write deployment mode on a existing Mimir cluster is a destructive operation, because the cluster will be re-created. If you're creating a new Mimir cluster, you can deploy it in read-write mode adding the following configuration: #3379 #3475 #3405
  ```jsonnet
  {
    _config+:: {
      deployment_mode: 'read-write',

      // See operations/mimir/read-write-deployment.libsonnet for more configuration options.
      mimir_write_replicas: 3,
      mimir_read_replicas: 2,
      mimir_backend_replicas: 3,
    }
  }
  ```
* [ENHANCEMENT] Add autoscaling support to the `mimir-read` component when running the read-write-deployment model. #3419
* [ENHANCEMENT] Added `$._config.usageStatsConfig` to track the installation mode via the anonymous usage statistics. #3294
* [ENHANCEMENT] The query-tee node port (`$._config.query_tee_node_port`) is now optional. #3272
* [ENHANCEMENT] Add support for autoscaling distributors. #3378
* [ENHANCEMENT] Make auto-scaling logic ensure integer KEDA thresholds. #3512
* [BUGFIX] Fixed query-scheduler ring configuration for dedicated ruler's queries and query-frontends. #3237 #3239
* [BUGFIX] Jsonnet: Fix auto-scaling so that ruler-querier CPU threshold is a string-encoded integer millicores value. #3520

### Mimirtool

* [FEATURE] Added `mimirtool alertmanager verify` command to validate configuration without uploading. #3440
* [ENHANCEMENT] Added `mimirtool rules delete-namespace` command to delete all of the rule groups in a namespace including the namespace itself. #3136
* [ENHANCEMENT] Refactor `mimirtool analyze prometheus`: add concurrency and resiliency #3349
  * Add `--concurrency` flag. Default: number of logical CPUs
* [BUGFIX] `--log.level=debug` now correctly prints the response from the remote endpoint when a request fails. #3180

### Documentation

* [ENHANCEMENT] Documented how to configure HA deduplication using Consul in a Mimir Helm deployment. #2972
* [ENHANCEMENT] Improve `MimirQuerierAutoscalerNotActive` runbook. #3186
* [ENHANCEMENT] Improve `MimirSchedulerQueriesStuck` runbook to reflect debug steps with querier auto-scaling enabled. #3223
* [ENHANCEMENT] Use imperative for docs titles. #3178 #3332 #3343
* [ENHANCEMENT] Docs: mention gRPC compression in "Production tips". #3201
* [ENHANCEMENT] Update ADOPTERS.md. #3224 #3225
* [ENHANCEMENT] Add a note for jsonnet deploying. #3213
* [ENHANCEMENT] out-of-order runbook update with use case. #3253
* [ENHANCEMENT] Fixed TSDB retention mentioned in the "Recover source blocks from ingesters" runbook. #3280
* [ENHANCEMENT] Run Grafana Mimir in production using the Helm chart. #3072
* [ENHANCEMENT] Use common configuration in the tutorial. #3282
* [ENHANCEMENT] Updated detailed steps for migrating blocks from Thanos to Mimir. #3290
* [ENHANCEMENT] Add scheme to DNS service discovery docs. #3450
* [BUGFIX] Remove reference to file that no longer exists in contributing guide. #3404
* [BUGFIX] Fix some minor typos in the contributing guide and on the runbooks page. #3418
* [BUGFIX] Fix small typos in API reference. #3526
* [BUGFIX] Fixed TSDB retention mentioned in the "Recover source blocks from ingesters" runbook. #3278
* [BUGFIX] Fixed configuration example in the "Configuring the Grafana Mimir query-frontend to work with Prometheus" guide. #3374

### Tools

* [FEATURE] Add `copyblocks` tool, to copy Mimir blocks between two GCS buckets. #3264
* [ENHANCEMENT] copyblocks: copy no-compact global markers and optimize min time filter check. #3268
* [ENHANCEMENT] Mimir rules GitHub action: Added the ability to change default value of `label` when running `prepare` command. #3236
* [BUGFIX] Mimir rules Github action: Fix single line output. #3421

## 2.4.0

### Grafana Mimir

* [CHANGE] Distributor: change the default value of `-distributor.remote-timeout` to `2s` from `20s` and `-distributor.forwarding.request-timeout` to `2s` from `10s` to improve distributor resource usage when ingesters crash. #2728 #2912
* [CHANGE] Anonymous usage statistics tracking: added the `-ingester.ring.store` value. #2981
* [CHANGE] Series metadata `HELP` that is longer than `-validation.max-metadata-length` is now truncated silently, instead of being dropped with a 400 status code. #2993
* [CHANGE] Ingester: changed default setting for `-ingester.ring.readiness-check-ring-health` from `true` to `false`. #2953
* [CHANGE] Anonymous usage statistics tracking has been enabled by default, to help Mimir maintainers make better decisions to support the open source community. #2939 #3034
* [CHANGE] Anonymous usage statistics tracking: added the minimum and maximum value of `-ingester.out-of-order-time-window`. #2940
* [CHANGE] The default hash ring heartbeat period for distributors, ingesters, rulers and compactors has been increased from `5s` to `15s`. Now the default heartbeat period for all Mimir hash rings is `15s`. #3033
* [CHANGE] Reduce the default TSDB head compaction concurrency (`-blocks-storage.tsdb.head-compaction-concurrency`) from 5 to 1, in order to reduce CPU spikes. #3093
* [CHANGE] Ruler: the ruler's [remote evaluation mode](https://grafana.com/docs/mimir/latest/operators-guide/architecture/components/ruler/#remote) (`-ruler.query-frontend.address`) is now stable. #3109
* [CHANGE] Limits: removed the deprecated YAML configuration option `active_series_custom_trackers_config`. Please use `active_series_custom_trackers` instead. #3110
* [CHANGE] Ingester: removed the deprecated configuration option `-ingester.ring.join-after`. #3111
* [CHANGE] Querier: removed the deprecated configuration option `-querier.shuffle-sharding-ingesters-lookback-period`. The value of `-querier.query-ingesters-within` is now used internally for shuffle sharding lookback, while you can use `-querier.shuffle-sharding-ingesters-enabled` to enable or disable shuffle sharding on the read path. #3111
* [CHANGE] Memberlist: cluster label verification feature (`-memberlist.cluster-label` and `-memberlist.cluster-label-verification-disabled`) is now marked as stable. #3108
* [CHANGE] Distributor: only single per-tenant forwarding endpoint can be configured now. Support for per-rule endpoint has been removed. #3095
* [FEATURE] Query-scheduler: added an experimental ring-based service discovery support for the query-scheduler. Refer to [query-scheduler configuration](https://grafana.com/docs/mimir/next/operators-guide/architecture/components/query-scheduler/#configuration) for more information. #2957
* [FEATURE] Introduced the experimental endpoint `/api/v1/user_limits` exposed by all components that load runtime configuration. This endpoint exposes realtime limits for the authenticated tenant, in JSON format. #2864 #3017
* [FEATURE] Query-scheduler: added the experimental configuration option `-query-scheduler.max-used-instances` to restrict the number of query-schedulers effectively used regardless how many replicas are running. This feature can be useful when using the experimental read-write deployment mode. #3005
* [ENHANCEMENT] Go: updated to go 1.19.2. #2637 #3127 #3129
* [ENHANCEMENT] Runtime config: don't unmarshal runtime configuration files if they haven't changed. This can save a bit of CPU and memory on every component using runtime config. #2954
* [ENHANCEMENT] Query-frontend: Add `cortex_frontend_query_result_cache_skipped_total` and `cortex_frontend_query_result_cache_attempted_total` metrics to track the reason why query results are not cached. #2855
* [ENHANCEMENT] Distributor: pool more connections per host when forwarding request. Mark requests as idempotent so they can be retried under some conditions. #2968
* [ENHANCEMENT] Distributor: failure to send request to forwarding target now also increments `cortex_distributor_forward_errors_total`, with `status_code="failed"`. #2968
* [ENHANCEMENT] Distributor: added support forwarding push requests via gRPC, using `httpgrpc` messages from weaveworks/common library. #2996
* [ENHANCEMENT] Query-frontend / Querier: increase internal backoff period used to retry connections to query-frontend / query-scheduler. #3011
* [ENHANCEMENT] Querier: do not log "error processing requests from scheduler" when the query-scheduler is shutting down. #3012
* [ENHANCEMENT] Query-frontend: query sharding process is now time-bounded and it is cancelled if the request is aborted. #3028
* [ENHANCEMENT] Query-frontend: improved Prometheus response JSON encoding performance. #2450
* [ENHANCEMENT] TLS: added configuration parameters to configure the client's TLS cipher suites and minimum version. The following new CLI flags have been added: #3070
  * `-alertmanager.alertmanager-client.tls-cipher-suites`
  * `-alertmanager.alertmanager-client.tls-min-version`
  * `-alertmanager.sharding-ring.etcd.tls-cipher-suites`
  * `-alertmanager.sharding-ring.etcd.tls-min-version`
  * `-compactor.ring.etcd.tls-cipher-suites`
  * `-compactor.ring.etcd.tls-min-version`
  * `-distributor.forwarding.grpc-client.tls-cipher-suites`
  * `-distributor.forwarding.grpc-client.tls-min-version`
  * `-distributor.ha-tracker.etcd.tls-cipher-suites`
  * `-distributor.ha-tracker.etcd.tls-min-version`
  * `-distributor.ring.etcd.tls-cipher-suites`
  * `-distributor.ring.etcd.tls-min-version`
  * `-ingester.client.tls-cipher-suites`
  * `-ingester.client.tls-min-version`
  * `-ingester.ring.etcd.tls-cipher-suites`
  * `-ingester.ring.etcd.tls-min-version`
  * `-memberlist.tls-cipher-suites`
  * `-memberlist.tls-min-version`
  * `-querier.frontend-client.tls-cipher-suites`
  * `-querier.frontend-client.tls-min-version`
  * `-querier.store-gateway-client.tls-cipher-suites`
  * `-querier.store-gateway-client.tls-min-version`
  * `-query-frontend.grpc-client-config.tls-cipher-suites`
  * `-query-frontend.grpc-client-config.tls-min-version`
  * `-query-scheduler.grpc-client-config.tls-cipher-suites`
  * `-query-scheduler.grpc-client-config.tls-min-version`
  * `-query-scheduler.ring.etcd.tls-cipher-suites`
  * `-query-scheduler.ring.etcd.tls-min-version`
  * `-ruler.alertmanager-client.tls-cipher-suites`
  * `-ruler.alertmanager-client.tls-min-version`
  * `-ruler.client.tls-cipher-suites`
  * `-ruler.client.tls-min-version`
  * `-ruler.query-frontend.grpc-client-config.tls-cipher-suites`
  * `-ruler.query-frontend.grpc-client-config.tls-min-version`
  * `-ruler.ring.etcd.tls-cipher-suites`
  * `-ruler.ring.etcd.tls-min-version`
  * `-store-gateway.sharding-ring.etcd.tls-cipher-suites`
  * `-store-gateway.sharding-ring.etcd.tls-min-version`
* [ENHANCEMENT] Store-gateway: Add `-blocks-storage.bucket-store.max-concurrent-reject-over-limit` option to allow requests that exceed the max number of inflight object storage requests to be rejected. #2999
* [ENHANCEMENT] Query-frontend: allow setting a separate limit on the total (before splitting/sharding) query length of range queries with the new experimental `-query-frontend.max-total-query-length` flag, which defaults to `-store.max-query-length` if unset or set to 0. #3058
* [ENHANCEMENT] Query-frontend: Lower TTL for cache entries overlapping the out-of-order samples ingestion window (re-using `-ingester.out-of-order-allowance` from ingesters). #2935
* [ENHANCEMENT] Ruler: added support to forcefully disable recording and/or alerting rules evaluation. The following new configuration options have been introduced, which can be overridden on a per-tenant basis in the runtime configuration: #3088
  * `-ruler.recording-rules-evaluation-enabled`
  * `-ruler.alerting-rules-evaluation-enabled`
* [ENHANCEMENT] Distributor: Improved error messages reported when the distributor fails to remote write to ingesters. #3055
* [ENHANCEMENT] Improved tracing spans tracked by distributors, ingesters and store-gateways. #2879 #3099 #3089
* [ENHANCEMENT] Ingester: improved the performance of label value cardinality endpoint. #3044
* [ENHANCEMENT] Ruler: use backoff retry on remote evaluation #3098
* [ENHANCEMENT] Query-frontend: Include multiple tenant IDs in query logs when present instead of dropping them. #3125
* [ENHANCEMENT] Query-frontend: truncate queries based on the configured blocks retention period (`-compactor.blocks-retention-period`) to avoid querying past this period. #3134
* [ENHANCEMENT] Alertmanager: reduced memory utilization in Mimir clusters with a large number of tenants. #3143
* [ENHANCEMENT] Store-gateway: added extra span logging to improve observability. #3131
* [ENHANCEMENT] Compactor: cleaning up different tenants' old blocks and updating bucket indexes is now more independent. This prevents a single tenant from delaying cleanup for other tenants. #2631
* [ENHANCEMENT] Distributor: request rate, ingestion rate, and inflight requests limits are now enforced before reading and parsing the body of the request. This makes the distributor more resilient against a burst of requests over those limit. #2419
* [BUGFIX] Querier: Fix 400 response while handling streaming remote read. #2963
* [BUGFIX] Fix a bug causing query-frontend, query-scheduler, and querier not failing if one of their internal components fail. #2978
* [BUGFIX] Querier: re-balance the querier worker connections when a query-frontend or query-scheduler is terminated. #3005
* [BUGFIX] Distributor: Now returns the quorum error from ingesters. For example, with replication_factor=3, two HTTP 400 errors and one HTTP 500 error, now the distributor will always return HTTP 400. Previously the behaviour was to return the error which the distributor first received. #2979
* [BUGFIX] Ruler: fix panic when ruler.external_url is explicitly set to an empty string ("") in YAML. #2915
* [BUGFIX] Alertmanager: Fix support for the Telegram API URL in the global settings. #3097
* [BUGFIX] Alertmanager: Fix parsing of label matchers without label value in the API used to retrieve alerts. #3097
* [BUGFIX] Ruler: Fix not restoring alert state for rule groups when other ruler replicas shut down. #3156
* [BUGFIX] Updated `golang.org/x/net` dependency to fix CVE-2022-27664. #3124
* [BUGFIX] Fix distributor from returning a `500` status code when a `400` was received from the ingester. #3211
* [BUGFIX] Fix incorrect OS value set in Mimir v2.3.* RPM packages. #3221

### Mixin

* [CHANGE] Alerts: MimirQuerierAutoscalerNotActive is now critical and fires after 1h instead of 15m. #2958
* [FEATURE] Dashboards: Added "Mimir / Overview" dashboards, providing an high level view over a Mimir cluster. #3122 #3147 #3155
* [ENHANCEMENT] Dashboards: Updated the "Writes" and "Rollout progress" dashboards to account for samples ingested via the new OTLP ingestion endpoint. #2919 #2938
* [ENHANCEMENT] Dashboards: Include per-tenant request rate in "Tenants" dashboard. #2874
* [ENHANCEMENT] Dashboards: Include inflight object store requests in "Reads" dashboard. #2914
* [ENHANCEMENT] Dashboards: Make queries used to find job, cluster and namespace for dropdown menus configurable. #2893
* [ENHANCEMENT] Dashboards: Include rate of label and series queries in "Reads" dashboard. #3065 #3074
* [ENHANCEMENT] Dashboards: Fix legend showing on per-pod panels. #2944
* [ENHANCEMENT] Dashboards: Use the "req/s" unit on panels showing the requests rate. #3118
* [ENHANCEMENT] Dashboards: Use a consistent color across dashboards for the error rate. #3154

### Jsonnet

* [FEATURE] Added support for query-scheduler ring-based service discovery. #3128
* [ENHANCEMENT] Querier autoscaling is now slower on scale downs: scale down 10% every 1m instead of 100%. #2962
* [BUGFIX] Memberlist: `gossip_member_label` is now set for ruler-queriers. #3141

### Mimirtool

* [ENHANCEMENT] mimirtool analyze: Store the query errors instead of exit during the analysis. #3052
* [BUGFIX] mimir-tool remote-read: fix returns where some conditions [return nil error even if there is error](https://github.com/grafana/cortex-tools/issues/260). #3053

### Documentation

* [ENHANCEMENT] Added documentation on how to configure storage retention. #2970
* [ENHANCEMENT] Improved gRPC clients config documentation. #3020
* [ENHANCEMENT] Added documentation on how to manage alerting and recording rules. #2983
* [ENHANCEMENT] Improved `MimirSchedulerQueriesStuck` runbook. #3006
* [ENHANCEMENT] Added "Cluster label verification" section to memberlist documentation. #3096
* [ENHANCEMENT] Mention compression in multi-zone replication documentation. #3107
* [BUGFIX] Fixed configuration option names in "Enabling zone-awareness via the Grafana Mimir Jsonnet". #3018
* [BUGFIX] Fixed `mimirtool analyze` parameters documentation. #3094
* [BUGFIX] Fixed YAML configuraton in the "Manage the configuration of Grafana Mimir with Helm" guide. #3042
* [BUGFIX] Fixed Alertmanager capacity planning documentation. #3132

### Tools

- [BUGFIX] trafficdump: Fixed panic occurring when `-success-only=true` and the captured request failed. #2863

## 2.3.1

### Grafana Mimir
* [BUGFIX] Query-frontend: query sharding took exponential time to map binary expressions. #3027
* [BUGFIX] Distributor: Stop panics on OTLP endpoint when a single metric has multiple timeseries. #3040

## 2.3.0

### Grafana Mimir

* [CHANGE] Ingester: Added user label to ingester metric `cortex_ingester_tsdb_out_of_order_samples_appended_total`. On multitenant clusters this helps us find the rate of appended out-of-order samples for a specific tenant. #2493
* [CHANGE] Compactor: delete source and output blocks from local disk on compaction failed, to reduce likelihood that subsequent compactions fail because of no space left on disk. #2261
* [CHANGE] Ruler: Remove unused CLI flags `-ruler.search-pending-for` and `-ruler.flush-period` (and their respective YAML config options). #2288
* [CHANGE] Successful gRPC requests are no longer logged (only affects internal API calls). #2309
* [CHANGE] Add new `-*.consul.cas-retry-delay` flags. They have a default value of `1s`, while previously there was no delay between retries. #2309
* [CHANGE] Store-gateway: Remove the experimental ability to run requests in a dedicated OS thread pool and associated CLI flag `-store-gateway.thread-pool-size`. #2423
* [CHANGE] Memberlist: disabled TCP-based ping fallback, because Mimir already uses a custom transport based on TCP. #2456
* [CHANGE] Change default value for `-distributor.ha-tracker.max-clusters` to `100` to provide a DoS protection. #2465
* [CHANGE] Experimental block upload API exposed by compactor has changed: Previous `/api/v1/upload/block/{block}` endpoint for starting block upload is now `/api/v1/upload/block/{block}/start`, and previous endpoint `/api/v1/upload/block/{block}?uploadComplete=true` for finishing block upload is now `/api/v1/upload/block/{block}/finish`. New API endpoint has been added: `/api/v1/upload/block/{block}/check`. #2486 #2548
* [CHANGE] Compactor: changed `-compactor.max-compaction-time` default from `0s` (disabled) to `1h`. When compacting blocks for a tenant, the compactor will move to compact blocks of another tenant or re-plan blocks to compact at least every 1h. #2514
* [CHANGE] Distributor: removed previously deprecated `extend_writes` (see #1856) YAML key and `-distributor.extend-writes` CLI flag from the distributor config. #2551
* [CHANGE] Ingester: removed previously deprecated `active_series_custom_trackers` (see #1188) YAML key from the ingester config. #2552
* [CHANGE] The tenant ID `__mimir_cluster` is reserved by Mimir and not allowed to store metrics. #2643
* [CHANGE] Purger: removed the purger component and moved its API endpoints `/purger/delete_tenant` and `/purger/delete_tenant_status` to the compactor at `/compactor/delete_tenant` and `/compactor/delete_tenant_status`. The new endpoints on the compactor are stable. #2644
* [CHANGE] Memberlist: Change the leave timeout duration (`-memberlist.leave-timeout duration`) from 5s to 20s and connection timeout (`-memberlist.packet-dial-timeout`) from 5s to 2s. This makes leave timeout 10x the connection timeout, so that we can communicate the leave to at least 1 node, if the first 9 we try to contact times out. #2669
* [CHANGE] Alertmanager: return status code `412 Precondition Failed` and log info message when alertmanager isn't configured for a tenant. #2635
* [CHANGE] Distributor: if forwarding rules are used to forward samples, exemplars are now removed from the request. #2710 #2725
* [CHANGE] Limits: change the default value of `max_global_series_per_metric` limit to `0` (disabled). Setting this limit by default does not provide much benefit because series are sharded by all labels. #2714
* [CHANGE] Ingester: experimental `-blocks-storage.tsdb.new-chunk-disk-mapper` has been removed, new chunk disk mapper is now always used, and is no longer marked experimental. Default value of `-blocks-storage.tsdb.head-chunks-write-queue-size` has changed to 1000000, this enables async chunk queue by default, which leads to improved latency on the write path when new chunks are created in ingesters. #2762
* [CHANGE] Ingester: removed deprecated `-blocks-storage.tsdb.isolation-enabled` option. TSDB-level isolation is now always disabled in Mimir. #2782
* [CHANGE] Compactor: `-compactor.partial-block-deletion-delay` must either be set to 0 (to disable partial blocks deletion) or a value higher than `4h`. #2787
* [CHANGE] Query-frontend: CLI flag `-query-frontend.align-querier-with-step` has been deprecated. Please use `-query-frontend.align-queries-with-step` instead. #2840
* [FEATURE] Compactor: Adds the ability to delete partial blocks after a configurable delay. This option can be configured per tenant. #2285
  - `-compactor.partial-block-deletion-delay`, as a duration string, allows you to set the delay since a partial block has been modified before marking it for deletion. A value of `0`, the default, disables this feature.
  - The metric `cortex_compactor_blocks_marked_for_deletion_total` has a new value for the `reason` label `reason="partial"`, when a block deletion marker is triggered by the partial block deletion delay.
* [FEATURE] Querier: enabled support for queries with negative offsets, which are not cached in the query results cache. #2429
* [FEATURE] EXPERIMENTAL: OpenTelemetry Metrics ingestion path on `/otlp/v1/metrics`. #695 #2436 #2461
* [FEATURE] Querier: Added support for tenant federation to metric metadata endpoint. #2467
* [FEATURE] Query-frontend: introduced experimental support to split instant queries by time. The instant query splitting can be enabled setting `-query-frontend.split-instant-queries-by-interval`. #2469 #2564 #2565 #2570 #2571 #2572 #2573 #2574 #2575 #2576 #2581 #2582 #2601 #2632 #2633 #2634 #2641 #2642 #2766
* [FEATURE] Introduced an experimental anonymous usage statistics tracking (disabled by default), to help Mimir maintainers make better decisions to support the open source community. The tracking system anonymously collects non-sensitive, non-personally identifiable information about the running Mimir cluster, and is disabled by default. #2643 #2662 #2685 #2732 #2733 #2735
* [FEATURE] Introduced an experimental deployment mode called read-write and running a fully featured Mimir cluster with three components: write, read and backend. The read-write deployment mode is a trade-off between the monolithic mode (only one component, no isolation) and the microservices mode (many components, high isolation). #2754 #2838
* [ENHANCEMENT] Distributor: Decreased distributor tests execution time. #2562
* [ENHANCEMENT] Alertmanager: Allow the HTTP `proxy_url` configuration option in the receiver's configuration. #2317
* [ENHANCEMENT] ring: optimize shuffle-shard computation when lookback is used, and all instances have registered timestamp within the lookback window. In that case we can immediately return origial ring, because we would select all instances anyway. #2309
* [ENHANCEMENT] Memberlist: added experimental memberlist cluster label support via `-memberlist.cluster-label` and `-memberlist.cluster-label-verification-disabled` CLI flags (and their respective YAML config options). #2354
* [ENHANCEMENT] Object storage can now be configured for all components using the `common` YAML config option key (or `-common.storage.*` CLI flags). #2330 #2347
* [ENHANCEMENT] Go: updated to go 1.18.4. #2400
* [ENHANCEMENT] Store-gateway, listblocks: list of blocks now includes stats from `meta.json` file: number of series, samples and chunks. #2425
* [ENHANCEMENT] Added more buckets to `cortex_ingester_client_request_duration_seconds` histogram metric, to correctly track requests taking longer than 1s (up until 16s). #2445
* [ENHANCEMENT] Azure client: Improve memory usage for large object storage downloads. #2408
* [ENHANCEMENT] Distributor: Add `-distributor.instance-limits.max-inflight-push-requests-bytes`. This limit protects the distributor against multiple large requests that together may cause an OOM, but are only a few, so do not trigger the `max-inflight-push-requests` limit. #2413
* [ENHANCEMENT] Distributor: Drop exemplars in distributor for tenants where exemplars are disabled. #2504
* [ENHANCEMENT] Runtime Config: Allow operator to specify multiple comma-separated yaml files in `-runtime-config.file` that will be merged in left to right order. #2583
* [ENHANCEMENT] Query sharding: shard binary operations only if it doesn't lead to non-shardable vector selectors in one of the operands. #2696
* [ENHANCEMENT] Add packaging for both debian based deb file and redhat based rpm file using FPM. #1803
* [ENHANCEMENT] Distributor: Add `cortex_distributor_query_ingester_chunks_deduped_total` and `cortex_distributor_query_ingester_chunks_total` metrics for determining how effective ingester chunk deduplication at query time is. #2713
* [ENHANCEMENT] Upgrade Docker base images to `alpine:3.16.2`. #2729
* [ENHANCEMENT] Ruler: Add `<prometheus-http-prefix>/api/v1/status/buildinfo` endpoint. #2724
* [ENHANCEMENT] Querier: Ensure all queries pulled from query-frontend or query-scheduler are immediately executed. The maximum workers concurrency in each querier is configured by `-querier.max-concurrent`. #2598
* [ENHANCEMENT] Distributor: Add `cortex_distributor_received_requests_total` and `cortex_distributor_requests_in_total` metrics to provide visiblity into appropriate per-tenant request limits. #2770
* [ENHANCEMENT] Distributor: Add single forwarding remote-write endpoint for a tenant (`forwarding_endpoint`), instead of using per-rule endpoints. This takes precendence over per-rule endpoints. #2801
* [ENHANCEMENT] Added `err-mimir-distributor-max-write-message-size` to the errors catalog. #2470
* [ENHANCEMENT] Add sanity check at startup to ensure the configured filesystem directories don't overlap for different components. #2828 #2947
* [BUGFIX] TSDB: Fixed a bug on the experimental out-of-order implementation that led to wrong query results. #2701
* [BUGFIX] Compactor: log the actual error on compaction failed. #2261
* [BUGFIX] Alertmanager: restore state from storage even when running a single replica. #2293
* [BUGFIX] Ruler: do not block "List Prometheus rules" API endpoint while syncing rules. #2289
* [BUGFIX] Ruler: return proper `*status.Status` error when running in remote operational mode. #2417
* [BUGFIX] Alertmanager: ensure the configured `-alertmanager.web.external-url` is either a path starting with `/`, or a full URL including the scheme and hostname. #2381 #2542
* [BUGFIX] Memberlist: fix problem with loss of some packets, typically ring updates when instances were removed from the ring during shutdown. #2418
* [BUGFIX] Ingester: fix misfiring `MimirIngesterHasUnshippedBlocks` and stale `cortex_ingester_oldest_unshipped_block_timestamp_seconds` when some block uploads fail. #2435
* [BUGFIX] Query-frontend: fix incorrect mapping of http status codes 429 to 500 when request queue is full. #2447
* [BUGFIX] Memberlist: Fix problem with ring being empty right after startup. Memberlist KV store now tries to "fast-join" the cluster to avoid serving empty KV store. #2505
* [BUGFIX] Compactor: Fix bug when using `-compactor.partial-block-deletion-delay`: compactor didn't correctly check for modification time of all block files. #2559
* [BUGFIX] Query-frontend: fix wrong query sharding results for queries with boolean result like `1 < bool 0`. #2558
* [BUGFIX] Fixed error messages related to per-instance limits incorrectly reporting they can be set on a per-tenant basis. #2610
* [BUGFIX] Perform HA-deduplication before forwarding samples according to forwarding rules in the distributor. #2603 #2709
* [BUGFIX] Fix reporting of tracing spans from PromQL engine. #2707
* [BUGFIX] Apply relabel and drop_label rules before forwarding rules in the distributor. #2703
* [BUGFIX] Distributor: Register `cortex_discarded_requests_total` metric, which previously was not registered and therefore not exported. #2712
* [BUGFIX] Ruler: fix not restoring alerts' state at startup. #2648
* [BUGFIX] Ingester: Fix disk filling up after restarting ingesters with out-of-order support disabled while it was enabled before. #2799
* [BUGFIX] Memberlist: retry joining memberlist cluster on startup when no nodes are resolved. #2837
* [BUGFIX] Query-frontend: fix incorrect mapping of http status codes 413 to 500 when request is too large. #2819
* [BUGFIX] Alertmanager: revert upstream alertmananger to v0.24.0 to fix panic when unmarshalling email headers #2924 #2925

### Mixin

* [CHANGE] Dashboards: "Slow Queries" dashboard no longer works with versions older than Grafana 9.0. #2223
* [CHANGE] Alerts: use RSS memory instead of working set memory in the `MimirAllocatingTooMuchMemory` alert for ingesters. #2480
* [CHANGE] Dashboards: remove the "Cache - Latency (old)" panel from the "Mimir / Queries" dashboard. #2796
* [FEATURE] Dashboards: added support to experimental read-write deployment mode. #2780
* [ENHANCEMENT] Dashboards: added missed rule evaluations to the "Evaluations per second" panel in the "Mimir / Ruler" dashboard. #2314
* [ENHANCEMENT] Dashboards: add k8s resource requests to CPU and memory panels. #2346
* [ENHANCEMENT] Dashboards: add RSS memory utilization panel for ingesters, store-gateways and compactors. #2479
* [ENHANCEMENT] Dashboards: allow to configure graph tooltip. #2647
* [ENHANCEMENT] Alerts: MimirFrontendQueriesStuck and MimirSchedulerQueriesStuck alerts are more reliable now as they consider all the intermediate samples in the minute prior to the evaluation. #2630
* [ENHANCEMENT] Alerts: added `RolloutOperatorNotReconciling` alert, firing if the optional rollout-operator is not successfully reconciling. #2700
* [ENHANCEMENT] Dashboards: added support to query-tee in front of ruler-query-frontend in the "Remote ruler reads" dashboard. #2761
* [ENHANCEMENT] Dashboards: Introduce support for baremetal deployment, setting `deployment_type: 'baremetal'` in the mixin `_config`. #2657
* [ENHANCEMENT] Dashboards: use timeseries panel to show exemplars. #2800
* [BUGFIX] Dashboards: fixed unit of latency panels in the "Mimir / Ruler" dashboard. #2312
* [BUGFIX] Dashboards: fixed "Intervals per query" panel in the "Mimir / Queries" dashboard. #2308
* [BUGFIX] Dashboards: Make "Slow Queries" dashboard works with Grafana 9.0. #2223
* [BUGFIX] Dashboards: add missing API routes to Ruler dashboard. #2412
* [BUGFIX] Dashboards: stop setting 'interval' in dashboards; it should be set on your datasource. #2802

### Jsonnet

* [CHANGE] query-scheduler is enabled by default. We advise to deploy the query-scheduler to improve the scalability of the query-frontend. #2431
* [CHANGE] Replaced anti-affinity rules with pod topology spread constraints for distributor, query-frontend, querier and ruler. #2517
  - The following configuration options have been removed:
    - `distributor_allow_multiple_replicas_on_same_node`
    - `query_frontend_allow_multiple_replicas_on_same_node`
    - `querier_allow_multiple_replicas_on_same_node`
    - `ruler_allow_multiple_replicas_on_same_node`
  - The following configuration options have been added:
    - `distributor_topology_spread_max_skew`
    - `query_frontend_topology_spread_max_skew`
    - `querier_topology_spread_max_skew`
    - `ruler_topology_spread_max_skew`
* [CHANGE] Change `max_global_series_per_metric` to 0 in all plans, and as a default value. #2669
* [FEATURE] Memberlist: added support for experimental memberlist cluster label, through the jsonnet configuration options `memberlist_cluster_label` and `memberlist_cluster_label_verification_disabled`. #2349
* [FEATURE] Added ruler-querier autoscaling support. It requires [KEDA](https://keda.sh) installed in the Kubernetes cluster. Ruler-querier autoscaler can be enabled and configure through the following options in the jsonnet config: #2545
  * `autoscaling_ruler_querier_enabled`: `true` to enable autoscaling.
  * `autoscaling_ruler_querier_min_replicas`: minimum number of ruler-querier replicas.
  * `autoscaling_ruler_querier_max_replicas`: maximum number of ruler-querier replicas.
  * `autoscaling_prometheus_url`: Prometheus base URL from which to scrape Mimir metrics (e.g. `http://prometheus.default:9090/prometheus`).
* [ENHANCEMENT] Memberlist now uses DNS service-discovery by default. #2549
* [ENHANCEMENT] Upgrade memcached image tag to `memcached:1.6.16-alpine`. #2740
* [ENHANCEMENT] Added `$._config.configmaps` and `$._config.runtime_config_files` to make it easy to add new configmaps or runtime config file to all components. #2748

### Mimirtool

* [ENHANCEMENT] Added `mimirtool backfill` command to upload Prometheus blocks using API available in the compactor. #1822
* [ENHANCEMENT] mimirtool bucket-validation: Verify existing objects can be overwritten by subsequent uploads. #2491
* [ENHANCEMENT] mimirtool config convert: Now supports migrating to the current version of Mimir. #2629
* [BUGFIX] mimirtool analyze: Fix dashboard JSON unmarshalling errors by using custom parsing. #2386
* [BUGFIX] Version checking no longer prompts for updating when already on latest version. #2723

### Mimir Continuous Test

* [ENHANCEMENT] Added basic authentication and bearer token support for when Mimir is behind a gateway authenticating the calls. #2717

### Query-tee

* [CHANGE] Renamed CLI flag `-server.service-port` to `-server.http-service-port`. #2683
* [CHANGE] Renamed metric `cortex_querytee_request_duration_seconds` to `cortex_querytee_backend_request_duration_seconds`. Metric `cortex_querytee_request_duration_seconds` is now reported without label `backend`. #2683
* [ENHANCEMENT] Added HTTP over gRPC support to `query-tee` to allow testing gRPC requests to Mimir instances. #2683

### Documentation

* [ENHANCEMENT] Referenced `mimirtool` commands in the HTTP API documentation. #2516
* [ENHANCEMENT] Improved DNS service discovery documentation. #2513

### Tools

* [ENHANCEMENT] `markblocks` now processes multiple blocks concurrently. #2677

## 2.2.0

### Grafana Mimir

* [CHANGE] Increased default configuration for `-server.grpc-max-recv-msg-size-bytes` and `-server.grpc-max-send-msg-size-bytes` from 4MB to 100MB. #1884
* [CHANGE] Default values have changed for the following settings. This improves query performance for recent data (within 12h) by only reading from ingesters: #1909 #1921
    - `-blocks-storage.bucket-store.ignore-blocks-within` now defaults to `10h` (previously `0`)
    - `-querier.query-store-after` now defaults to `12h` (previously `0`)
* [CHANGE] Alertmanager: removed support for migrating local files from Cortex 1.8 or earlier. Related to original Cortex PR https://github.com/cortexproject/cortex/pull/3910. #2253
* [CHANGE] The following settings are now classified as advanced because the defaults should work for most users and tuning them requires in-depth knowledge of how the read path works: #1929
    - `-querier.query-ingesters-within`
    - `-querier.query-store-after`
* [CHANGE] Config flag category overrides can be set dynamically at runtime. #1934
* [CHANGE] Ingester: deprecated `-ingester.ring.join-after`. Mimir now behaves as this setting is always set to 0s. This configuration option will be removed in Mimir 2.4.0. #1965
* [CHANGE] Blocks uploaded by ingester no longer contain `__org_id__` label. Compactor now ignores this label and will compact blocks with and without this label together. `mimirconvert` tool will remove the label from blocks as "unknown" label. #1972
* [CHANGE] Querier: deprecated `-querier.shuffle-sharding-ingesters-lookback-period`, instead adding `-querier.shuffle-sharding-ingesters-enabled` to enable or disable shuffle sharding on the read path. The value of `-querier.query-ingesters-within` is now used internally for shuffle sharding lookback. #2110
* [CHANGE] Memberlist: `-memberlist.abort-if-join-fails` now defaults to false. Previously it defaulted to true. #2168
* [CHANGE] Ruler: `/api/v1/rules*` and `/prometheus/rules*` configuration endpoints are removed. Use `/prometheus/config/v1/rules*`. #2182
* [CHANGE] Ingester: `-ingester.exemplars-update-period` has been renamed to `-ingester.tsdb-config-update-period`. You can use it to update multiple, per-tenant TSDB configurations. #2187
* [FEATURE] Ingester: (Experimental) Add the ability to ingest out-of-order samples up to an allowed limit. If you enable this feature, it requires additional memory and disk space. This feature also enables a write-behind log, which might lead to longer ingester-start replays. When this feature is disabled, there is no overhead on memory, disk space, or startup times. #2187
  * `-ingester.out-of-order-time-window`, as duration string, allows you to set how back in time a sample can be. The default is `0s`, where `s` is seconds.
  * `cortex_ingester_tsdb_out_of_order_samples_appended_total` metric tracks the total number of out-of-order samples ingested by the ingester.
  * `cortex_discarded_samples_total` has a new label `reason="sample-too-old"`, when the `-ingester.out-of-order-time-window` flag is greater than zero. The label tracks the number of samples that were discarded for being too old; they were out of order, but beyond the time window allowed. The labels `reason="sample-out-of-order"` and `reason="sample-out-of-bounds"` are not used when out-of-order ingestion is enabled.
* [ENHANCEMENT] Distributor: Added limit to prevent tenants from sending excessive number of requests: #1843
  * The following CLI flags (and their respective YAML config options) have been added:
    * `-distributor.request-rate-limit`
    * `-distributor.request-burst-limit`
  * The following metric is exposed to tell how many requests have been rejected:
    * `cortex_discarded_requests_total`
* [ENHANCEMENT] Store-gateway: Add the experimental ability to run requests in a dedicated OS thread pool. This feature can be configured using `-store-gateway.thread-pool-size` and is disabled by default. Replaces the ability to run index header operations in a dedicated thread pool. #1660 #1812
* [ENHANCEMENT] Improved error messages to make them easier to understand; each now have a unique, global identifier that you can use to look up in the runbooks for more information. #1907 #1919 #1888 #1939 #1984 #2009 #2056 #2066 #2104 #2150 #2234
* [ENHANCEMENT] Memberlist KV: incoming messages are now processed on per-key goroutine. This may reduce loss of "maintanance" packets in busy memberlist installations, but use more CPU. New `memberlist_client_received_broadcasts_dropped_total` counter tracks number of dropped per-key messages. #1912
* [ENHANCEMENT] Blocks Storage, Alertmanager, Ruler: add support a prefix to the bucket store (`*_storage.storage_prefix`). This enables using the same bucket for the three components. #1686 #1951
* [ENHANCEMENT] Upgrade Docker base images to `alpine:3.16.0`. #2028
* [ENHANCEMENT] Store-gateway: Add experimental configuration option for the store-gateway to attempt to pre-populate the file system cache when memory-mapping index-header files. Enabled with `-blocks-storage.bucket-store.index-header.map-populate-enabled=true`. Note this flag only has an effect when running on Linux. #2019 #2054
* [ENHANCEMENT] Chunk Mapper: reduce memory usage of async chunk mapper. #2043
* [ENHANCEMENT] Ingester: reduce sleep time when reading WAL. #2098
* [ENHANCEMENT] Compactor: Run sanity check on blocks storage configuration at startup. #2144
* [ENHANCEMENT] Compactor: Add HTTP API for uploading TSDB blocks. Enabled with `-compactor.block-upload-enabled`. #1694 #2126
* [ENHANCEMENT] Ingester: Enable querying overlapping blocks by default. #2187
* [ENHANCEMENT] Distributor: Auto-forget unhealthy distributors after ten failed ring heartbeats. #2154
* [ENHANCEMENT] Distributor: Add new metric `cortex_distributor_forward_errors_total` for error codes resulting from forwarding requests. #2077
* [ENHANCEMENT] `/ready` endpoint now returns and logs detailed services information. #2055
* [ENHANCEMENT] Memcached client: Reduce number of connections required to fetch cached keys from memcached. #1920
* [ENHANCEMENT] Improved error message returned when `-querier.query-store-after` validation fails. #1914
* [BUGFIX] Fix regexp parsing panic for regexp label matchers with start/end quantifiers. #1883
* [BUGFIX] Ingester: fixed deceiving error log "failed to update cached shipped blocks after shipper initialisation", occurring for each new tenant in the ingester. #1893
* [BUGFIX] Ring: fix bug where instances may appear unhealthy in the hash ring web UI even though they are not. #1933
* [BUGFIX] API: gzip is now enforced when identity encoding is explicitly rejected. #1864
* [BUGFIX] Fix panic at startup when Mimir is running in monolithic mode and query sharding is enabled. #2036
* [BUGFIX] Ruler: report `cortex_ruler_queries_failed_total` metric for any remote query error except 4xx when remote operational mode is enabled. #2053 #2143
* [BUGFIX] Ingester: fix slow rollout when using `-ingester.ring.unregister-on-shutdown=false` with long `-ingester.ring.heartbeat-period`. #2085
* [BUGFIX] Ruler: add timeout for remote rule evaluation queries to prevent rule group evaluations getting stuck indefinitely. The duration is configurable with `-querier.timeout` (default `2m`). #2090 #2222
* [BUGFIX] Limits: Active series custom tracker configuration has been named back from `active_series_custom_trackers_config` to `active_series_custom_trackers`. For backwards compatibility both version is going to be supported for until Mimir v2.4. When both fields are specified, `active_series_custom_trackers_config` takes precedence over `active_series_custom_trackers`. #2101
* [BUGFIX] Ingester: fixed the order of labels applied when incrementing the `cortex_discarded_metadata_total` metric. #2096
* [BUGFIX] Ingester: fixed bug where retrieving metadata for a metric with multiple metadata entries would return multiple copies of a single metadata entry rather than all available entries. #2096
* [BUGFIX] Distributor: canceled requests are no longer accounted as internal errors. #2157
* [BUGFIX] Memberlist: Fix typo in memberlist admin UI. #2202
* [BUGFIX] Ruler: fixed typo in error message when ruler failed to decode a rule group. #2151
* [BUGFIX] Active series custom tracker configuration is now displayed properly on `/runtime_config` page. #2065
* [BUGFIX] Query-frontend: `vector` and `time` functions were sharded, which made expressions like `vector(1) > 0 and vector(1)` fail. #2355

### Mixin

* [CHANGE] Split `mimir_queries` rules group into `mimir_queries` and `mimir_ingester_queries` to keep number of rules per group within the default per-tenant limit. #1885
* [CHANGE] Dashboards: Expose full image tag in "Mimir / Rollout progress" dashboard's "Pod per version panel." #1932
* [CHANGE] Dashboards: Disabled gateway panels by default, because most users don't have a gateway exposing the metrics expected by Mimir dashboards. You can re-enable it setting `gateway_enabled: true` in the mixin config and recompiling the mixin running `make build-mixin`. #1955
* [CHANGE] Alerts: adapt `MimirFrontendQueriesStuck` and `MimirSchedulerQueriesStuck` to consider ruler query path components. #1949
* [CHANGE] Alerts: Change `MimirRulerTooManyFailedQueries` severity to `critical`. #2165
* [ENHANCEMENT] Dashboards: Add config option `datasource_regex` to customise the regular expression used to select valid datasources for Mimir dashboards. #1802
* [ENHANCEMENT] Dashboards: Added "Mimir / Remote ruler reads" and "Mimir / Remote ruler reads resources" dashboards. #1911 #1937
* [ENHANCEMENT] Dashboards: Make networking panels work for pods created by the mimir-distributed helm chart. #1927
* [ENHANCEMENT] Alerts: Add `MimirStoreGatewayNoSyncedTenants` alert that fires when there is a store-gateway owning no tenants. #1882
* [ENHANCEMENT] Rules: Make `recording_rules_range_interval` configurable for cases where Mimir metrics are scraped less often that every 30 seconds. #2118
* [ENHANCEMENT] Added minimum Grafana version to mixin dashboards. #1943
* [BUGFIX] Fix `container_memory_usage_bytes:sum` recording rule. #1865
* [BUGFIX] Fix `MimirGossipMembersMismatch` alerts if Mimir alertmanager is activated. #1870
* [BUGFIX] Fix `MimirRulerMissedEvaluations` to show % of missed alerts as a value between 0 and 100 instead of 0 and 1. #1895
* [BUGFIX] Fix `MimirCompactorHasNotUploadedBlocks` alert false positive when Mimir is deployed in monolithic mode. #1902
* [BUGFIX] Fix `MimirGossipMembersMismatch` to make it less sensitive during rollouts and fire one alert per installation, not per job. #1926
* [BUGFIX] Do not trigger `MimirAllocatingTooMuchMemory` alerts if no container limits are supplied. #1905
* [BUGFIX] Dashboards: Remove empty "Chunks per query" panel from `Mimir / Queries` dashboard. #1928
* [BUGFIX] Dashboards: Use Grafana's `$__rate_interval` for rate queries in dashboards to support scrape intervals of >15s. #2011
* [BUGFIX] Alerts: Make each version of `MimirCompactorHasNotUploadedBlocks` distinct to avoid rule evaluation failures due to duplicate series being generated. #2197
* [BUGFIX] Fix `MimirGossipMembersMismatch` alert when using remote ruler evaluation. #2159

### Jsonnet

* [CHANGE] Remove use of `-querier.query-store-after`, `-querier.shuffle-sharding-ingesters-lookback-period`, `-blocks-storage.bucket-store.ignore-blocks-within`, and `-blocks-storage.tsdb.close-idle-tsdb-timeout` CLI flags since the values now match defaults. #1915 #1921
* [CHANGE] Change default value for `-blocks-storage.bucket-store.chunks-cache.memcached.timeout` to `450ms` to increase use of cached data. #2035
* [CHANGE] The `memberlist_ring_enabled` configuration now applies to Alertmanager. #2102 #2103 #2107
* [CHANGE] Default value for `memberlist_ring_enabled` is now true. It means that all hash rings use Memberlist as default KV store instead of Consul (previous default). #2161
* [CHANGE] Configure `-ingester.max-global-metadata-per-user` to correspond to 20% of the configured max number of series per tenant. #2250
* [CHANGE] Configure `-ingester.max-global-metadata-per-metric` to be 10. #2250
* [CHANGE] Change `_config.multi_zone_ingester_max_unavailable` to 25. #2251
* [FEATURE] Added querier autoscaling support. It requires [KEDA](https://keda.sh) installed in the Kubernetes cluster and query-scheduler enabled in the Mimir cluster. Querier autoscaler can be enabled and configure through the following options in the jsonnet config: #2013 #2023
  * `autoscaling_querier_enabled`: `true` to enable autoscaling.
  * `autoscaling_querier_min_replicas`: minimum number of querier replicas.
  * `autoscaling_querier_max_replicas`: maximum number of querier replicas.
  * `autoscaling_prometheus_url`: Prometheus base URL from which to scrape Mimir metrics (e.g. `http://prometheus.default:9090/prometheus`).
* [FEATURE] Jsonnet: Add support for ruler remote evaluation mode (`ruler_remote_evaluation_enabled`), which deploys and uses a dedicated query path for rule evaluation. This enables the benefits of the query-frontend for rule evaluation, such as query sharding. #2073
* [ENHANCEMENT] Added `compactor` service, that can be used to route requests directly to compactor (e.g. admin UI). #2063
* [ENHANCEMENT] Added a `consul_enabled` configuration option to provide the ability to disable consul. It is automatically set to false when `memberlist_ring_enabled` is true and `multikv_migration_enabled` (used for migration from Consul to memberlist) is not set. #2093 #2152
* [BUGFIX] Querier: Fix disabling shuffle sharding on the read path whilst keeping it enabled on write path. #2164

### Mimirtool

* [CHANGE] mimirtool rules: `--use-legacy-routes` now toggles between using `/prometheus/config/v1/rules` (default) and `/api/v1/rules` (legacy) endpoints. #2182
* [FEATURE] Added bearer token support for when Mimir is behind a gateway authenticating by bearer token. #2146
* [BUGFIX] mimirtool analyze: Fix dashboard JSON unmarshalling errors (#1840). #1973
* [BUGFIX] Make mimirtool build for Windows work again. #2273

### Mimir Continuous Test

* [ENHANCEMENT] Added the `-tests.smoke-test` flag to run the `mimir-continuous-test` suite once and immediately exit. #2047 #2094

### Documentation

* [ENHANCEMENT] Published Grafana Mimir runbooks as part of documentation. #1970
* [ENHANCEMENT] Improved ruler's "remote operational mode" documentation. #1906
* [ENHANCEMENT] Recommend fast disks for ingesters and store-gateways in production tips. #1903
* [ENHANCEMENT] Explain the runtime override of active series matchers. #1868
* [ENHANCEMENT] Clarify "Set rule group" API specification. #1869
* [ENHANCEMENT] Published Mimir jsonnet documentation. #2024
* [ENHANCEMENT] Documented required scrape interval for using alerting and recording rules from Mimir jsonnet. #2147
* [ENHANCEMENT] Runbooks: Mention memberlist as possible source of problems for various alerts. #2158
* [ENHANCEMENT] Added step-by-step article about migrating from Consul to Memberlist KV store using jsonnet without downtime. #2166
* [ENHANCEMENT] Documented `/memberlist` admin page. #2166
* [ENHANCEMENT] Documented how to configure Grafana Mimir's ruler with Jsonnet. #2127
* [ENHANCEMENT] Documented how to configure queriers’ autoscaling with Jsonnet. #2128
* [ENHANCEMENT] Updated mixin building instructions in "Installing Grafana Mimir dashboards and alerts" article. #2015 #2163
* [ENHANCEMENT] Fix location of "Monitoring Grafana Mimir" article in the documentation hierarchy. #2130
* [ENHANCEMENT] Runbook for `MimirRequestLatency` was expanded with more practical advice. #1967
* [BUGFIX] Fixed ruler configuration used in the getting started guide. #2052
* [BUGFIX] Fixed Mimir Alertmanager datasource in Grafana used by "Play with Grafana Mimir" tutorial. #2115
* [BUGFIX] Fixed typos in "Scaling out Grafana Mimir" article. #2170
* [BUGFIX] Added missing ring endpoint exposed by Ingesters. #1918

## 2.1.0

### Grafana Mimir

* [CHANGE] Compactor: No longer upload debug meta files to object storage. #1257
* [CHANGE] Default values have changed for the following settings: #1547
    - `-alertmanager.alertmanager-client.grpc-max-recv-msg-size` now defaults to 100 MiB (previously was not configurable and set to 16 MiB)
    - `-alertmanager.alertmanager-client.grpc-max-send-msg-size` now defaults to 100 MiB (previously was not configurable and set to 4 MiB)
    - `-alertmanager.max-recv-msg-size` now defaults to 100 MiB (previously was 16 MiB)
* [CHANGE] Ingester: Add `user` label to metrics `cortex_ingester_ingested_samples_total` and `cortex_ingester_ingested_samples_failures_total`. #1533
* [CHANGE] Ingester: Changed `-blocks-storage.tsdb.isolation-enabled` default from `true` to `false`. The config option has also been deprecated and will be removed in 2 minor version. #1655
* [CHANGE] Query-frontend: results cache keys are now versioned, this will cause cache to be re-filled when rolling out this version. #1631
* [CHANGE] Store-gateway: enabled attributes in-memory cache by default. New default configuration is `-blocks-storage.bucket-store.chunks-cache.attributes-in-memory-max-items=50000`. #1727
* [CHANGE] Compactor: Removed the metric `cortex_compactor_garbage_collected_blocks_total` since it duplicates `cortex_compactor_blocks_marked_for_deletion_total`. #1728
* [CHANGE] All: Logs that used the`org_id` label now use `user` label. #1634 #1758
* [CHANGE] Alertmanager: the following metrics are not exported for a given `user` and `integration` when the metric value is zero: #1783
  * `cortex_alertmanager_notifications_total`
  * `cortex_alertmanager_notifications_failed_total`
  * `cortex_alertmanager_notification_requests_total`
  * `cortex_alertmanager_notification_requests_failed_total`
  * `cortex_alertmanager_notification_rate_limited_total`
* [CHANGE] Removed the following metrics exposed by the Mimir hash rings: #1791
  * `cortex_member_ring_tokens_owned`
  * `cortex_member_ring_tokens_to_own`
  * `cortex_ring_tokens_owned`
  * `cortex_ring_member_ownership_percent`
* [CHANGE] Querier / Ruler: removed the following metrics tracking number of query requests send to each ingester. You can use `cortex_request_duration_seconds_count{route=~"/cortex.Ingester/(QueryStream|QueryExemplars)"}` instead. #1797
  * `cortex_distributor_ingester_queries_total`
  * `cortex_distributor_ingester_query_failures_total`
* [CHANGE] Distributor: removed the following metrics tracking the number of requests from a distributor to ingesters: #1799
  * `cortex_distributor_ingester_appends_total`
  * `cortex_distributor_ingester_append_failures_total`
* [CHANGE] Distributor / Ruler: deprecated `-distributor.extend-writes`. Now Mimir always behaves as if this setting was set to `false`, which we expect to be safe for every Mimir cluster setup. #1856
* [FEATURE] Querier: Added support for [streaming remote read](https://prometheus.io/blog/2019/10/10/remote-read-meets-streaming/). Should be noted that benefits of chunking the response are partial here, since in a typical `query-frontend` setup responses will be buffered until they've been completed. #1735
* [FEATURE] Ruler: Allow setting `evaluation_delay` for each rule group via rules group configuration file. #1474
* [FEATURE] Ruler: Added support for expression remote evaluation. #1536 #1818
  * The following CLI flags (and their respective YAML config options) have been added:
    * `-ruler.query-frontend.address`
    * `-ruler.query-frontend.grpc-client-config.grpc-max-recv-msg-size`
    * `-ruler.query-frontend.grpc-client-config.grpc-max-send-msg-size`
    * `-ruler.query-frontend.grpc-client-config.grpc-compression`
    * `-ruler.query-frontend.grpc-client-config.grpc-client-rate-limit`
    * `-ruler.query-frontend.grpc-client-config.grpc-client-rate-limit-burst`
    * `-ruler.query-frontend.grpc-client-config.backoff-on-ratelimits`
    * `-ruler.query-frontend.grpc-client-config.backoff-min-period`
    * `-ruler.query-frontend.grpc-client-config.backoff-max-period`
    * `-ruler.query-frontend.grpc-client-config.backoff-retries`
    * `-ruler.query-frontend.grpc-client-config.tls-enabled`
    * `-ruler.query-frontend.grpc-client-config.tls-ca-path`
    * `-ruler.query-frontend.grpc-client-config.tls-cert-path`
    * `-ruler.query-frontend.grpc-client-config.tls-key-path`
    * `-ruler.query-frontend.grpc-client-config.tls-server-name`
    * `-ruler.query-frontend.grpc-client-config.tls-insecure-skip-verify`
* [FEATURE] Distributor: Added the ability to forward specifics metrics to alternative remote_write API endpoints. #1052
* [FEATURE] Ingester: Active series custom trackers now supports runtime tenant-specific overrides. The configuration has been moved to limit config, the ingester config has been deprecated.  #1188
* [ENHANCEMENT] Alertmanager API: Concurrency limit for GET requests is now configurable using `-alertmanager.max-concurrent-get-requests-per-tenant`. #1547
* [ENHANCEMENT] Alertmanager: Added the ability to configure additional gRPC client settings for the Alertmanager distributor #1547
  - `-alertmanager.alertmanager-client.backoff-max-period`
  - `-alertmanager.alertmanager-client.backoff-min-period`
  - `-alertmanager.alertmanager-client.backoff-on-ratelimits`
  - `-alertmanager.alertmanager-client.backoff-retries`
  - `-alertmanager.alertmanager-client.grpc-client-rate-limit`
  - `-alertmanager.alertmanager-client.grpc-client-rate-limit-burst`
  - `-alertmanager.alertmanager-client.grpc-compression`
  - `-alertmanager.alertmanager-client.grpc-max-recv-msg-size`
  - `-alertmanager.alertmanager-client.grpc-max-send-msg-size`
* [ENHANCEMENT] Ruler: Add more detailed query information to ruler query stats logging. #1411
* [ENHANCEMENT] Admin: Admin API now has some styling. #1482 #1549 #1821 #1824
* [ENHANCEMENT] Alertmanager: added `insight=true` field to alertmanager dispatch logs. #1379
* [ENHANCEMENT] Store-gateway: Add the experimental ability to run index header operations in a dedicated thread pool. This feature can be configured using `-blocks-storage.bucket-store.index-header-thread-pool-size` and is disabled by default. #1660
* [ENHANCEMENT] Store-gateway: don't drop all blocks if instance finds itself as unhealthy or missing in the ring. #1806 #1823
* [ENHANCEMENT] Querier: wait until inflight queries are completed when shutting down queriers. #1756 #1767
* [BUGFIX] Query-frontend: do not shard queries with a subquery unless the subquery is inside a shardable aggregation function call. #1542
* [BUGFIX] Query-frontend: added `component=query-frontend` label to results cache memcached metrics to fix a panic when Mimir is running in single binary mode and results cache is enabled. #1704
* [BUGFIX] Mimir: services' status content-type is now correctly set to `text/html`. #1575
* [BUGFIX] Multikv: Fix panic when using using runtime config to set primary KV store used by `multi` KV. #1587
* [BUGFIX] Multikv: Fix watching for runtime config changes in `multi` KV store in ruler and querier. #1665
* [BUGFIX] Memcached: allow to use CNAME DNS records for the memcached backend addresses. #1654
* [BUGFIX] Querier: fixed temporary partial query results when shuffle sharding is enabled and hash ring backend storage is flushed / reset. #1829
* [BUGFIX] Alertmanager: prevent more file traversal cases related to template names. #1833
* [BUGFUX] Alertmanager: Allow usage with `-alertmanager-storage.backend=local`. Note that when using this storage type, the Alertmanager is not able persist state remotely, so it not recommended for production use. #1836
* [BUGFIX] Alertmanager: Do not validate alertmanager configuration if it's not running. #1835

### Mixin

* [CHANGE] Dashboards: Remove per-user series legends from Tenants dashboard. #1605
* [CHANGE] Dashboards: Show in-memory series and the per-user series limit on Tenants dashboard. #1613
* [CHANGE] Dashboards: Slow-queries dashboard now uses `user` label from logs instead of `org_id`. #1634
* [CHANGE] Dashboards: changed all Grafana dashboards UIDs to not conflict with Cortex ones, to let people install both while migrating from Cortex to Mimir: #1801 #1808
  * Alertmanager from `a76bee5913c97c918d9e56a3cc88cc28` to `b0d38d318bbddd80476246d4930f9e55`
  * Alertmanager Resources from `68b66aed90ccab448009089544a8d6c6` to `a6883fb22799ac74479c7db872451092`
  * Compactor from `9c408e1d55681ecb8a22c9fab46875cc` to `1b3443aea86db629e6efdb7d05c53823`
  * Compactor Resources from `df9added6f1f4332f95848cca48ebd99` to `09a5c49e9cdb2f2b24c6d184574a07fd`
  * Config from `61bb048ced9817b2d3e07677fb1c6290` to `5d9d0b4724c0f80d68467088ec61e003`
  * Object Store from `d5a3a4489d57c733b5677fb55370a723` to `e1324ee2a434f4158c00a9ee279d3292`
  * Overrides from `b5c95fee2e5e7c4b5930826ff6e89a12` to `1e2c358600ac53f09faea133f811b5bb`
  * Queries from `d9931b1054053c8b972d320774bb8f1d` to `b3abe8d5c040395cc36615cb4334c92d`
  * Reads from `8d6ba60eccc4b6eedfa329b24b1bd339` to `e327503188913dc38ad571c647eef643`
  * Reads Networking from `c0464f0d8bd026f776c9006b05910000` to `54b2a0a4748b3bd1aefa92ce5559a1c2`
  * Reads Resources from `2fd2cda9eea8d8af9fbc0a5960425120` to `cc86fd5aa9301c6528986572ad974db9`
  * Rollout Progress from `7544a3a62b1be6ffd919fc990ab8ba8f` to `7f0b5567d543a1698e695b530eb7f5de`
  * Ruler from `44d12bcb1f95661c6ab6bc946dfc3473` to `631e15d5d85afb2ca8e35d62984eeaa0`
  * Scaling from `88c041017b96856c9176e07cf557bdcf` to `64bbad83507b7289b514725658e10352`
  * Slow queries from `e6f3091e29d2636e3b8393447e925668` to `6089e1ce1e678788f46312a0a1e647e6`
  * Tenants from `35fa247ce651ba189debf33d7ae41611` to `35fa247ce651ba189debf33d7ae41611`
  * Top Tenants from `bc6e12d4fe540e4a1785b9d3ca0ffdd9` to `bc6e12d4fe540e4a1785b9d3ca0ffdd9`
  * Writes from `0156f6d15aa234d452a33a4f13c838e3` to `8280707b8f16e7b87b840fc1cc92d4c5`
  * Writes Networking from `681cd62b680b7154811fe73af55dcfd4` to `978c1cb452585c96697a238eaac7fe2d`
  * Writes Resources from `c0464f0d8bd026f776c9006b0591bb0b` to `bc9160e50b52e89e0e49c840fea3d379`
* [FEATURE] Alerts: added the following alerts on `mimir-continuous-test` tool: #1676
  - `MimirContinuousTestNotRunningOnWrites`
  - `MimirContinuousTestNotRunningOnReads`
  - `MimirContinuousTestFailed`
* [ENHANCEMENT] Added `per_cluster_label` support to allow to change the label name used to differentiate between Kubernetes clusters. #1651
* [ENHANCEMENT] Dashboards: Show QPS and latency of the Alertmanager Distributor. #1696
* [ENHANCEMENT] Playbooks: Add Alertmanager suggestions for `MimirRequestErrors` and `MimirRequestLatency` #1702
* [ENHANCEMENT] Dashboards: Allow custom datasources. #1749
* [ENHANCEMENT] Dashboards: Add config option `gateway_enabled` (defaults to `true`) to disable gateway panels from dashboards. #1761
* [ENHANCEMENT] Dashboards: Extend Top tenants dashboard with queries for tenants with highest sample rate, discard rate, and discard rate growth. #1842
* [ENHANCEMENT] Dashboards: Show ingestion rate limit and rule group limit on Tenants dashboard. #1845
* [ENHANCEMENT] Dashboards: Add "last successful run" panel to compactor dashboard. #1628
* [BUGFIX] Dashboards: Fix "Failed evaluation rate" panel on Tenants dashboard. #1629
* [BUGFIX] Honor the configured `per_instance_label` in all dashboards and alerts. #1697

### Jsonnet

* [FEATURE] Added support for `mimir-continuous-test`. To deploy `mimir-continuous-test` you can use the following configuration: #1675 #1850
  ```jsonnet
  _config+: {
    continuous_test_enabled: true,
    continuous_test_tenant_id: 'type-tenant-id',
    continuous_test_write_endpoint: 'http://type-write-path-hostname',
    continuous_test_read_endpoint: 'http://type-read-path-hostname/prometheus',
  },
  ```
* [ENHANCEMENT] Ingester anti-affinity can now be disabled by using `ingester_allow_multiple_replicas_on_same_node` configuration key. #1581
* [ENHANCEMENT] Added `node_selector` configuration option to select Kubernetes nodes where Mimir should run. #1596
* [ENHANCEMENT] Alertmanager: Added a `PodDisruptionBudget` of `withMaxUnavailable = 1`, to ensure we maintain quorum during rollouts. #1683
* [ENHANCEMENT] Store-gateway anti-affinity can now be enabled/disabled using `store_gateway_allow_multiple_replicas_on_same_node` configuration key. #1730
* [ENHANCEMENT] Added `store_gateway_zone_a_args`, `store_gateway_zone_b_args` and `store_gateway_zone_c_args` configuration options. #1807
* [BUGFIX] Pass primary and secondary multikv stores via CLI flags. Introduced new `multikv_switch_primary_secondary` config option to flip primary and secondary in runtime config.

### Mimirtool

* [BUGFIX] `config convert`: Retain Cortex defaults for `blocks_storage.backend`, `ruler_storage.backend`, `alertmanager_storage.backend`, `auth.type`, `activity_tracker.filepath`, `alertmanager.data_dir`, `blocks_storage.filesystem.dir`, `compactor.data_dir`, `ruler.rule_path`, `ruler_storage.filesystem.dir`, and `graphite.querier.schemas.backend`. #1626 #1762

### Tools

* [FEATURE] Added a `markblocks` tool that creates `no-compact` and `delete` marks for the blocks. #1551
* [FEATURE] Added `mimir-continuous-test` tool to continuously run smoke tests on live Mimir clusters. #1535 #1540 #1653 #1603 #1630 #1691 #1675 #1676 #1692 #1706 #1709 #1775 #1777 #1778 #1795
* [FEATURE] Added `mimir-rules-action` GitHub action, located at `operations/mimir-rules-action/`, used to lint, prepare, verify, diff, and sync rules to a Mimir cluster. #1723

## 2.0.0

### Grafana Mimir

_Changes since Cortex 1.10.0._

* [CHANGE] Remove chunks storage engine. #86 #119 #510 #545 #743 #744 #748 #753 #755 #757 #758 #759 #760 #762 #764 #789 #812 #813
  * The following CLI flags (and their respective YAML config options) have been removed:
    * `-store.engine`
    * `-schema-config-file`
    * `-ingester.checkpoint-duration`
    * `-ingester.checkpoint-enabled`
    * `-ingester.chunk-encoding`
    * `-ingester.chunk-age-jitter`
    * `-ingester.concurrent-flushes`
    * `-ingester.flush-on-shutdown-with-wal-enabled`
    * `-ingester.flush-op-timeout`
    * `-ingester.flush-period`
    * `-ingester.max-chunk-age`
    * `-ingester.max-chunk-idle`
    * `-ingester.max-series-per-query` (and `max_series_per_query` from runtime config)
    * `-ingester.max-stale-chunk-idle`
    * `-ingester.max-transfer-retries`
    * `-ingester.min-chunk-length`
    * `-ingester.recover-from-wal`
    * `-ingester.retain-period`
    * `-ingester.spread-flushes`
    * `-ingester.wal-dir`
    * `-ingester.wal-enabled`
    * `-querier.query-parallelism`
    * `-querier.second-store-engine`
    * `-querier.use-second-store-before-time`
    * `-flusher.wal-dir`
    * `-flusher.concurrent-flushes`
    * `-flusher.flush-op-timeout`
    * All `-table-manager.*` flags
    * All `-deletes.*` flags
    * All `-purger.*` flags
    * All `-metrics.*` flags
    * All `-dynamodb.*` flags
    * All `-s3.*` flags
    * All `-azure.*` flags
    * All `-bigtable.*` flags
    * All `-gcs.*` flags
    * All `-cassandra.*` flags
    * All `-boltdb.*` flags
    * All `-local.*` flags
    * All `-swift.*` flags
    * All `-store.*` flags except `-store.engine`, `-store.max-query-length`, `-store.max-labels-query-length`
    * All `-grpc-store.*` flags
  * The following API endpoints have been removed:
    * `/api/v1/chunks` and `/chunks`
  * The following metrics have been removed:
    * `cortex_ingester_flush_queue_length`
    * `cortex_ingester_queried_chunks`
    * `cortex_ingester_chunks_created_total`
    * `cortex_ingester_wal_replay_duration_seconds`
    * `cortex_ingester_wal_corruptions_total`
    * `cortex_ingester_sent_chunks`
    * `cortex_ingester_received_chunks`
    * `cortex_ingester_flush_series_in_progress`
    * `cortex_ingester_chunk_utilization`
    * `cortex_ingester_chunk_length`
    * `cortex_ingester_chunk_size_bytes`
    * `cortex_ingester_chunk_age_seconds`
    * `cortex_ingester_memory_chunks`
    * `cortex_ingester_flushing_enqueued_series_total`
    * `cortex_ingester_flushing_dequeued_series_total`
    * `cortex_ingester_dropped_chunks_total`
    * `cortex_oldest_unflushed_chunk_timestamp_seconds`
    * `prometheus_local_storage_chunk_ops_total`
    * `prometheus_local_storage_chunkdesc_ops_total`
    * `prometheus_local_storage_memory_chunkdescs`
* [CHANGE] Changed default storage backends from `s3` to `filesystem` #833
  This effects the following flags:
  * `-blocks-storage.backend` now defaults to `filesystem`
  * `-blocks-storage.filesystem.dir` now defaults to `blocks`
  * `-alertmanager-storage.backend` now defaults to `filesystem`
  * `-alertmanager-storage.filesystem.dir` now defaults to `alertmanager`
  * `-ruler-storage.backend` now defaults to `filesystem`
  * `-ruler-storage.filesystem.dir` now defaults to `ruler`
* [CHANGE] Renamed metric `cortex_experimental_features_in_use_total` as `cortex_experimental_features_used_total` and added `feature` label. #32 #658
* [CHANGE] Removed `log_messages_total` metric. #32
* [CHANGE] Some files and directories created by Mimir components on local disk now have stricter permissions, and are only readable by owner, but not group or others. #58
* [CHANGE] Memcached client DNS resolution switched from golang built-in to [`miekg/dns`](https://github.com/miekg/dns). #142
* [CHANGE] The metric `cortex_deprecated_flags_inuse_total` has been renamed to `deprecated_flags_inuse_total` as part of using grafana/dskit functionality. #185
* [CHANGE] API: The `-api.response-compression-enabled` flag has been removed, and GZIP response compression is always enabled except on `/api/v1/push` and `/push` endpoints. #880
* [CHANGE] Update Go version to 1.17.3. #480
* [CHANGE] The `status_code` label on gRPC client metrics has changed from '200' and '500' to '2xx', '5xx', '4xx', 'cancel' or 'error'. #537
* [CHANGE] Removed the deprecated `-<prefix>.fifocache.size` flag. #618
* [CHANGE] Enable index header lazy loading by default. #693
  * `-blocks-storage.bucket-store.index-header-lazy-loading-enabled` default from `false` to `true`
  * `-blocks-storage.bucket-store.index-header-lazy-loading-idle-timeout` default from `20m` to `1h`
* [CHANGE] Shuffle-sharding:
  * `-distributor.sharding-strategy` option has been removed, and shuffle sharding is enabled by default. Default shard size is set to 0, which disables shuffle sharding for the tenant (all ingesters will receive tenants's samples). #888
  * `-ruler.sharding-strategy` option has been removed from ruler. Ruler now uses shuffle-sharding by default, but respects `ruler_tenant_shard_size`, which defaults to 0 (ie. use all rulers for tenant). #889
  * `-store-gateway.sharding-strategy` option has been removed store-gateways. Store-gateway now uses shuffle-sharding by default, but respects `store_gateway_tenant_shard_size` for tenant, and this value defaults to 0. #891
* [CHANGE] Server: `-server.http-listen-port` (yaml: `server.http_listen_port`) now defaults to `8080` (previously `80`). #871
* [CHANGE] Changed the default value of `-blocks-storage.bucket-store.ignore-deletion-marks-delay` from 6h to 1h. #892
* [CHANGE] Changed default settings for memcached clients: #959 #1000
  * The default value for the following config options has changed from `10000` to `25000`:
    * `-blocks-storage.bucket-store.chunks-cache.memcached.max-async-buffer-size`
    * `-blocks-storage.bucket-store.index-cache.memcached.max-async-buffer-size`
    * `-blocks-storage.bucket-store.metadata-cache.memcached.max-async-buffer-size`
    * `-query-frontend.results-cache.memcached.max-async-buffer-size`
  * The default value for the following config options has changed from `0` (unlimited) to `100`:
    * `-blocks-storage.bucket-store.chunks-cache.memcached.max-get-multi-batch-size`
    * `-blocks-storage.bucket-store.index-cache.memcached.max-get-multi-batch-size`
    * `-blocks-storage.bucket-store.metadata-cache.memcached.max-get-multi-batch-size`
    * `-query-frontend.results-cache.memcached.max-get-multi-batch-size`
  * The default value for the following config options has changed from `16` to `100`:
    * `-blocks-storage.bucket-store.chunks-cache.memcached.max-idle-connections`
    * `-blocks-storage.bucket-store.index-cache.memcached.max-idle-connections`
    * `-blocks-storage.bucket-store.metadata-cache.memcached.max-idle-connections`
    * `-query-frontend.results-cache.memcached.max-idle-connections`
  * The default value for the following config options has changed from `100ms` to `200ms`:
    * `-blocks-storage.bucket-store.metadata-cache.memcached.timeout`
    * `-blocks-storage.bucket-store.index-cache.memcached.timeout`
    * `-blocks-storage.bucket-store.chunks-cache.memcached.timeout`
    * `-query-frontend.results-cache.memcached.timeout`
* [CHANGE] Changed the default value of `-blocks-storage.bucket-store.bucket-index.enabled` to `true`. The default configuration must now run the compactor in order to write the bucket index or else queries to long term storage will fail. #924
* [CHANGE] Option `-auth.enabled` has been renamed to `-auth.multitenancy-enabled`. #1130
* [CHANGE] Default tenant ID used with disabled auth (`-auth.multitenancy-enabled=false`) has changed from `fake` to `anonymous`. This tenant ID can now be changed with `-auth.no-auth-tenant` option. #1063
* [CHANGE] The default values for the following local directories have changed: #1072
  * `-alertmanager.storage.path` default value changed to `./data-alertmanager/`
  * `-compactor.data-dir` default value changed to `./data-compactor/`
  * `-ruler.rule-path` default value changed to `./data-ruler/`
* [CHANGE] The default value for gRPC max send message size has been changed from 16MB to 100MB. This affects the following parameters: #1152
  * `-query-frontend.grpc-client-config.grpc-max-send-msg-size`
  * `-ingester.client.grpc-max-send-msg-size`
  * `-querier.frontend-client.grpc-max-send-msg-size`
  * `-query-scheduler.grpc-client-config.grpc-max-send-msg-size`
  * `-ruler.client.grpc-max-send-msg-size`
* [CHANGE] Remove `-http.prefix` flag (and `http_prefix` config file option). #763
* [CHANGE] Remove legacy endpoints. Please use their alternatives listed below. As part of the removal process we are
  introducing two new sets of endpoints for the ruler configuration API: `<prometheus-http-prefix>/rules` and
  `<prometheus-http-prefix>/config/v1/rules/**`. We are also deprecating `<prometheus-http-prefix>/rules` and `/api/v1/rules`;
  and will remove them in Mimir 2.2.0. #763 #1222
  * Query endpoints

    | Legacy                                                  | Alternative                                                |
    | ------------------------------------------------------- | ---------------------------------------------------------- |
    | `/<legacy-http-prefix>/api/v1/query`                    | `<prometheus-http-prefix>/api/v1/query`                    |
    | `/<legacy-http-prefix>/api/v1/query_range`              | `<prometheus-http-prefix>/api/v1/query_range`              |
    | `/<legacy-http-prefix>/api/v1/query_exemplars`          | `<prometheus-http-prefix>/api/v1/query_exemplars`          |
    | `/<legacy-http-prefix>/api/v1/series`                   | `<prometheus-http-prefix>/api/v1/series`                   |
    | `/<legacy-http-prefix>/api/v1/labels`                   | `<prometheus-http-prefix>/api/v1/labels`                   |
    | `/<legacy-http-prefix>/api/v1/label/{name}/values`      | `<prometheus-http-prefix>/api/v1/label/{name}/values`      |
    | `/<legacy-http-prefix>/api/v1/metadata`                 | `<prometheus-http-prefix>/api/v1/metadata`                 |
    | `/<legacy-http-prefix>/api/v1/read`                     | `<prometheus-http-prefix>/api/v1/read`                     |
    | `/<legacy-http-prefix>/api/v1/cardinality/label_names`  | `<prometheus-http-prefix>/api/v1/cardinality/label_names`  |
    | `/<legacy-http-prefix>/api/v1/cardinality/label_values` | `<prometheus-http-prefix>/api/v1/cardinality/label_values` |
    | `/api/prom/user_stats`                                  | `/api/v1/user_stats`                                       |

  * Distributor endpoints

    | Legacy endpoint               | Alternative                   |
    | ----------------------------- | ----------------------------- |
    | `/<legacy-http-prefix>/push`  | `/api/v1/push`                |
    | `/all_user_stats`             | `/distributor/all_user_stats` |
    | `/ha-tracker`                 | `/distributor/ha_tracker`     |

  * Ingester endpoints

    | Legacy          | Alternative           |
    | --------------- | --------------------- |
    | `/ring`         | `/ingester/ring`      |
    | `/shutdown`     | `/ingester/shutdown`  |
    | `/flush`        | `/ingester/flush`     |
    | `/push`         | `/ingester/push`      |

  * Ruler endpoints

    | Legacy                                                | Alternative                                         | Alternative #2 (not available before Mimir 2.0.0)                    |
    | ----------------------------------------------------- | --------------------------------------------------- | ------------------------------------------------------------------- |
    | `/<legacy-http-prefix>/api/v1/rules`                  | `<prometheus-http-prefix>/api/v1/rules`             |                                                                     |
    | `/<legacy-http-prefix>/api/v1/alerts`                 | `<prometheus-http-prefix>/api/v1/alerts`            |                                                                     |
    | `/<legacy-http-prefix>/rules`                         | `/api/v1/rules` (see below)                         |  `<prometheus-http-prefix>/config/v1/rules`                         |
    | `/<legacy-http-prefix>/rules/{namespace}`             | `/api/v1/rules/{namespace}` (see below)             |  `<prometheus-http-prefix>/config/v1/rules/{namespace}`             |
    | `/<legacy-http-prefix>/rules/{namespace}/{groupName}` | `/api/v1/rules/{namespace}/{groupName}` (see below) |  `<prometheus-http-prefix>/config/v1/rules/{namespace}/{groupName}` |
    | `/<legacy-http-prefix>/rules/{namespace}`             | `/api/v1/rules/{namespace}` (see below)             |  `<prometheus-http-prefix>/config/v1/rules/{namespace}`             |
    | `/<legacy-http-prefix>/rules/{namespace}/{groupName}` | `/api/v1/rules/{namespace}/{groupName}` (see below) |  `<prometheus-http-prefix>/config/v1/rules/{namespace}/{groupName}` |
    | `/<legacy-http-prefix>/rules/{namespace}`             | `/api/v1/rules/{namespace}` (see below)             |  `<prometheus-http-prefix>/config/v1/rules/{namespace}`             |
    | `/ruler_ring`                                         | `/ruler/ring`                                       |                                                                     |

    > __Note:__ The `/api/v1/rules/**` endpoints are considered deprecated with Mimir 2.0.0 and will be removed
    in Mimir 2.2.0. After upgrading to 2.0.0 we recommend switching uses to the equivalent
    `/<prometheus-http-prefix>/config/v1/**` endpoints that Mimir 2.0.0 introduces.

  * Alertmanager endpoints

    | Legacy                      | Alternative                        |
    | --------------------------- | ---------------------------------- |
    | `/<legacy-http-prefix>`     | `/alertmanager`                    |
    | `/status`                   | `/multitenant_alertmanager/status` |

* [CHANGE] Ingester: changed `-ingester.stream-chunks-when-using-blocks` default value from `false` to `true`. #717
* [CHANGE] Ingester: default `-ingester.ring.min-ready-duration` reduced from 1m to 15s. #126
* [CHANGE] Ingester: `-ingester.ring.min-ready-duration` now start counting the delay after the ring's health checks have passed instead of when the ring client was started. #126
* [CHANGE] Ingester: allow experimental ingester max-exemplars setting to be changed dynamically #144
  * CLI flag `-blocks-storage.tsdb.max-exemplars` is renamed to `-ingester.max-global-exemplars-per-user`.
  * YAML `max_exemplars` is moved from `tsdb` to `overrides` and renamed to `max_global_exemplars_per_user`.
* [CHANGE] Ingester: active series metrics `cortex_ingester_active_series` and `cortex_ingester_active_series_custom_tracker` are now removed when their value is zero. #672 #690
* [CHANGE] Ingester: changed default value of `-blocks-storage.tsdb.retention-period` from `6h` to `24h`. #966
* [CHANGE] Ingester: changed default value of `-blocks-storage.tsdb.close-idle-tsdb-timeout` from `0` to `13h`. #967
* [CHANGE] Ingester: changed default value of `-ingester.ring.final-sleep` from `30s` to `0s`. #981
* [CHANGE] Ingester: the following low level settings have been removed: #1153
  * `-ingester-client.expected-labels`
  * `-ingester-client.expected-samples-per-series`
  * `-ingester-client.expected-timeseries`
* [CHANGE] Ingester: following command line options related to ingester ring were renamed: #1155
  * `-consul.*` changed to `-ingester.ring.consul.*`
  * `-etcd.*` changed to `-ingester.ring.etcd.*`
  * `-multi.*` changed to `-ingester.ring.multi.*`
  * `-distributor.excluded-zones` changed to `-ingester.ring.excluded-zones`
  * `-distributor.replication-factor` changed to `-ingester.ring.replication-factor`
  * `-distributor.zone-awareness-enabled` changed to `-ingester.ring.zone-awareness-enabled`
  * `-ingester.availability-zone` changed to `-ingester.ring.instance-availability-zone`
  * `-ingester.final-sleep` changed to `-ingester.ring.final-sleep`
  * `-ingester.heartbeat-period` changed to `-ingester.ring.heartbeat-period`
  * `-ingester.join-after` changed to `-ingester.ring.join-after`
  * `-ingester.lifecycler.ID` changed to `-ingester.ring.instance-id`
  * `-ingester.lifecycler.addr` changed to `-ingester.ring.instance-addr`
  * `-ingester.lifecycler.interface` changed to `-ingester.ring.instance-interface-names`
  * `-ingester.lifecycler.port` changed to `-ingester.ring.instance-port`
  * `-ingester.min-ready-duration` changed to `-ingester.ring.min-ready-duration`
  * `-ingester.num-tokens` changed to `-ingester.ring.num-tokens`
  * `-ingester.observe-period` changed to `-ingester.ring.observe-period`
  * `-ingester.readiness-check-ring-health` changed to `-ingester.ring.readiness-check-ring-health`
  * `-ingester.tokens-file-path` changed to `-ingester.ring.tokens-file-path`
  * `-ingester.unregister-on-shutdown` changed to `-ingester.ring.unregister-on-shutdown`
  * `-ring.heartbeat-timeout` changed to `-ingester.ring.heartbeat-timeout`
  * `-ring.prefix` changed to `-ingester.ring.prefix`
  * `-ring.store` changed to `-ingester.ring.store`
* [CHANGE] Ingester: fields in YAML configuration for ingester ring have been changed: #1155
  * `ingester.lifecycler` changed to `ingester.ring`
  * Fields from `ingester.lifecycler.ring` moved to `ingester.ring`
  * `ingester.lifecycler.address` changed to `ingester.ring.instance_addr`
  * `ingester.lifecycler.id` changed to `ingester.ring.instance_id`
  * `ingester.lifecycler.port` changed to `ingester.ring.instance_port`
  * `ingester.lifecycler.availability_zone` changed to `ingester.ring.instance_availability_zone`
  * `ingester.lifecycler.interface_names` changed to `ingester.ring.instance_interface_names`
* [CHANGE] Distributor: removed the `-distributor.shard-by-all-labels` configuration option. It is now assumed to be true. #698
* [CHANGE] Distributor: change default value of `-distributor.instance-limits.max-inflight-push-requests` to `2000`. #964
* [CHANGE] Distributor: change default value of `-distributor.remote-timeout` from `2s` to `20s`. #970
* [CHANGE] Distributor: removed the `-distributor.extra-query-delay` flag (and its respective YAML config option). #1048
* [CHANGE] Query-frontend: Enable query stats by default, they can still be disabled with `-query-frontend.query-stats-enabled=false`. #83
* [CHANGE] Query-frontend: the `cortex_frontend_mapped_asts_total` metric has been renamed to `cortex_frontend_query_sharding_rewrites_attempted_total`. #150
* [CHANGE] Query-frontend: added `sharded` label to `cortex_query_seconds_total` metric. #235
* [CHANGE] Query-frontend: changed the flag name for controlling query sharding total shards from `-querier.total-shards` to `-query-frontend.query-sharding-total-shards`. #230
* [CHANGE] Query-frontend: flag `-querier.parallelise-shardable-queries` has been renamed to `-query-frontend.parallelize-shardable-queries` #284
* [CHANGE] Query-frontend: removed the deprecated (and unused) `-frontend.cache-split-interval`. Use `-query-frontend.split-queries-by-interval` instead. #587
* [CHANGE] Query-frontend: range query response now omits the `data` field when it's empty (error case) like Prometheus does, previously it was `"data":{"resultType":"","result":null}`. #629
* [CHANGE] Query-frontend: instant queries now honor the `-query-frontend.max-retries-per-request` flag. #630
* [CHANGE] Query-frontend: removed in-memory and Redis cache support. Reason is that these caching backends were just supported by query-frontend, while all other Mimir services only support memcached. #796
  * The following CLI flags (and their respective YAML config options) have been removed:
    * `-frontend.cache.enable-fifocache`
    * `-frontend.redis.*`
    * `-frontend.fifocache.*`
  * The following metrics have been removed:
    * `querier_cache_added_total`
    * `querier_cache_added_new_total`
    * `querier_cache_evicted_total`
    * `querier_cache_entries`
    * `querier_cache_gets_total`
    * `querier_cache_misses_total`
    * `querier_cache_stale_gets_total`
    * `querier_cache_memory_bytes`
    * `cortex_rediscache_request_duration_seconds`
* [CHANGE] Query-frontend: migrated memcached backend client to the same one used in other components (memcached config and metrics are now consistent across all Mimir services). #821
  * The following CLI flags (and their respective YAML config options) have been added:
    * `-query-frontend.results-cache.backend` (set it to `memcached` if `-query-frontend.cache-results=true`)
  * The following CLI flags (and their respective YAML config options) have been changed:
    * `-frontend.memcached.hostname` and `-frontend.memcached.service` have been removed: use `-query-frontend.results-cache.memcached.addresses` instead
  * The following CLI flags (and their respective YAML config options) have been renamed:
    * `-frontend.background.write-back-concurrency` renamed to `-query-frontend.results-cache.memcached.max-async-concurrency`
    * `-frontend.background.write-back-buffer` renamed to `-query-frontend.results-cache.memcached.max-async-buffer-size`
    * `-frontend.memcached.batchsize` renamed to `-query-frontend.results-cache.memcached.max-get-multi-batch-size`
    * `-frontend.memcached.parallelism` renamed to `-query-frontend.results-cache.memcached.max-get-multi-concurrency`
    * `-frontend.memcached.timeout` renamed to `-query-frontend.results-cache.memcached.timeout`
    * `-frontend.memcached.max-item-size` renamed to `-query-frontend.results-cache.memcached.max-item-size`
    * `-frontend.memcached.max-idle-conns` renamed to `-query-frontend.results-cache.memcached.max-idle-connections`
    * `-frontend.compression` renamed to `-query-frontend.results-cache.compression`
  * The following CLI flags (and their respective YAML config options) have been removed:
    * `-frontend.memcached.circuit-breaker-consecutive-failures`: feature removed
    * `-frontend.memcached.circuit-breaker-timeout`: feature removed
    * `-frontend.memcached.circuit-breaker-interval`: feature removed
    * `-frontend.memcached.update-interval`: new setting is hardcoded to 30s
    * `-frontend.memcached.consistent-hash`: new setting is always enabled
    * `-frontend.default-validity` and `-frontend.memcached.expiration`: new setting is hardcoded to 7 days
  * The following metrics have been changed:
    * `cortex_cache_dropped_background_writes_total{name}` changed to `thanos_memcached_operation_skipped_total{name, operation, reason}`
    * `cortex_cache_value_size_bytes{name, method}` changed to `thanos_memcached_operation_data_size_bytes{name}`
    * `cortex_cache_request_duration_seconds{name, method, status_code}` changed to `thanos_memcached_operation_duration_seconds{name, operation}`
    * `cortex_cache_fetched_keys{name}` changed to `thanos_cache_memcached_requests_total{name}`
    * `cortex_cache_hits{name}` changed to `thanos_cache_memcached_hits_total{name}`
    * `cortex_memcache_request_duration_seconds{name, method, status_code}` changed to `thanos_memcached_operation_duration_seconds{name, operation}`
    * `cortex_memcache_client_servers{name}` changed to `thanos_memcached_dns_provider_results{name, addr}`
    * `cortex_memcache_client_set_skip_total{name}` changed to `thanos_memcached_operation_skipped_total{name, operation, reason}`
    * `cortex_dns_lookups_total` changed to `thanos_memcached_dns_lookups_total`
    * For all metrics the value of the "name" label has changed from `frontend.memcached` to `frontend-cache`
  * The following metrics have been removed:
    * `cortex_cache_background_queue_length{name}`
* [CHANGE] Query-frontend: merged `query_range` into `frontend` in the YAML config (keeping the same keys) and renamed flags: #825
  * `-querier.max-retries-per-request` renamed to `-query-frontend.max-retries-per-request`
  * `-querier.split-queries-by-interval` renamed to `-query-frontend.split-queries-by-interval`
  * `-querier.align-querier-with-step` renamed to `-query-frontend.align-querier-with-step`
  * `-querier.cache-results` renamed to `-query-frontend.cache-results`
  * `-querier.parallelise-shardable-queries` renamed to `-query-frontend.parallelize-shardable-queries`
* [CHANGE] Query-frontend: the default value of `-query-frontend.split-queries-by-interval` has changed from `0` to `24h`. #1131
* [CHANGE] Query-frontend: `-frontend.` flags were renamed to `-query-frontend.`: #1167
* [CHANGE] Query-frontend / Query-scheduler: classified the `-query-frontend.querier-forget-delay` and `-query-scheduler.querier-forget-delay` flags (and their respective YAML config options) as experimental. #1208
* [CHANGE] Querier / ruler: Change `-querier.max-fetched-chunks-per-query` configuration to limit to maximum number of chunks that can be fetched in a single query. The number of chunks fetched by ingesters AND long-term storare combined should not exceed the value configured on `-querier.max-fetched-chunks-per-query`. [#4260](https://github.com/cortexproject/cortex/pull/4260)
* [CHANGE] Querier / ruler: Option `-querier.ingester-streaming` has been removed. Querier/ruler now always use streaming method to query ingesters. #204
* [CHANGE] Querier: always fetch labels from store and respect start/end times in request; the option `-querier.query-store-for-labels-enabled` has been removed and is now always on. #518 #1132
* [CHANGE] Querier / ruler: removed the `-store.query-chunk-limit` flag (and its respective YAML config option `max_chunks_per_query`). `-querier.max-fetched-chunks-per-query` (and its respective YAML config option `max_fetched_chunks_per_query`) should be used instead. #705
* [CHANGE] Querier/Ruler: `-querier.active-query-tracker-dir` option has been removed. Active query tracking is now done via Activity tracker configured by `-activity-tracker.filepath` and enabled by default. Limit for max number of concurrent queries (`-querier.max-concurrent`) is now respected even if activity tracking is not enabled. #661 #822
* [CHANGE] Querier/ruler/query-frontend: the experimental `-querier.at-modifier-enabled` CLI flag has been removed and the PromQL `@` modifier is always enabled. #941
* [CHANGE] Querier: removed `-querier.worker-match-max-concurrent` and `-querier.worker-parallelism` CLI flags (and their respective YAML config options). Mimir now behaves like if `-querier.worker-match-max-concurrent` is always enabled and you should configure the max concurrency per querier process using `-querier.max-concurrent` instead. #958
* [CHANGE] Querier: changed default value of `-querier.query-ingesters-within` from `0` to `13h`. #967
* [CHANGE] Querier: rename metric `cortex_query_fetched_chunks_bytes_total` to `cortex_query_fetched_chunk_bytes_total` to be consistent with the limit name. #476
* [CHANGE] Ruler: add two new metrics `cortex_ruler_list_rules_seconds` and `cortex_ruler_load_rule_groups_seconds` to the ruler. #906
* [CHANGE] Ruler: endpoints for listing configured rules now return HTTP status code 200 and an empty map when there are no rules instead of an HTTP 404 and plain text error message. The following endpoints are affected: #456
  * `<prometheus-http-prefix>/config/v1/rules`
  * `<prometheus-http-prefix>/config/v1/rules/{namespace}`
  * `<prometheus-http-prefix>/rules` (deprecated)
  * `<prometheus-http-prefix>/rules/{namespace}` (deprecated)
  * `/api/v1/rules` (deprecated)
  * `/api/v1/rules/{namespace}` (deprecated)
* [CHANGE] Ruler: removed `configdb` support from Ruler backend storages. #15 #38 #819
* [CHANGE] Ruler: removed the support for the deprecated storage configuration via `-ruler.storage.*` CLI flags (and their respective YAML config options). Use `-ruler-storage.*` instead. #628
* [CHANGE] Ruler: set new default limits for rule groups: `-ruler.max-rules-per-rule-group` to 20 (previously 0, disabled) and `-ruler.max-rule-groups-per-tenant` to 70 (previously 0, disabled). #847
* [CHANGE] Ruler: removed `-ruler.enable-sharding` option, and changed default value of `-ruler.ring.store` to `memberlist`. #943
* [CHANGE] Ruler: `-ruler.alertmanager-use-v2` has been removed. The ruler will always use the `v2` endpoints. #954 #1100
* [CHANGE] Ruler: `-experimental.ruler.enable-api` flag has been renamed to `-ruler.enable-api` and is now stable. The default value has also changed from `false` to `true`, so both ruler and alertmanager API are enabled by default. #913 #1065
* [CHANGE] Ruler: add support for [DNS service discovery format](./docs/sources/configuration/arguments.md#dns-service-discovery) for `-ruler.alertmanager-url`. `-ruler.alertmanager-discovery` flag has been removed. URLs following the prior SRV format, will be treated as a static target. To continue using service discovery for these URLs prepend `dnssrvnoa+` to them. #993
  * The following metrics for Alertmanager DNS service discovery are replaced:
    * `prometheus_sd_dns_lookups_total` replaced by `cortex_dns_lookups_total{component="ruler"}`
    * `prometheus_sd_dns_lookup_failures_total` replaced by `cortex_dns_failures_total{component="ruler"}`
* [CHANGE] Ruler: deprecate `/api/v1/rules/**` and `<prometheus-http-prefix/rules/**` configuration API endpoints in favour of `/<prometheus-http-prefix>/config/v1/rules/**`. Deprecated endpoints will be removed in Mimir 2.2.0. Main configuration API endpoints are now `/<prometheus-http-prefix>/config/api/v1/rules/**` introduced in Mimir 2.0.0. #1222
* [CHANGE] Store-gateway: index cache now includes tenant in cache keys, this invalidates previous cached entries. #607
* [CHANGE] Store-gateway: increased memcached index caching TTL from 1 day to 7 days. #718
* [CHANGE] Store-gateway: options `-store-gateway.sharding-enabled` and `-querier.store-gateway-addresses` were removed. Default value of `-store-gateway.sharding-ring.store` is now `memberlist` and default value for `-store-gateway.sharding-ring.wait-stability-min-duration` changed from `1m` to `0` (disabled). #976
* [CHANGE] Compactor: compactor will no longer try to compact blocks that are already marked for deletion. Previously compactor would consider blocks marked for deletion within `-compactor.deletion-delay / 2` period as eligible for compaction. [#4328](https://github.com/cortexproject/cortex/pull/4328)
* [CHANGE] Compactor: Removed support for block deletion marks migration. If you're upgrading from Cortex < 1.7.0 to Mimir, you should upgrade the compactor to Cortex >= 1.7.0 first, run it at least once and then upgrade to Mimir. #122
* [CHANGE] Compactor: removed the `cortex_compactor_group_vertical_compactions_total` metric. #278
* [CHANGE] Compactor: no longer waits for initial blocks cleanup to finish before starting compactions. #282
* [CHANGE] Compactor: removed overlapping sources detection. Overlapping sources may exist due to edge cases (timing issues) when horizontally sharding compactor, but are correctly handled by compactor. #494
* [CHANGE] Compactor: compactor now uses deletion marks from `<tenant>/markers` location in the bucket. Marker files are no longer fetched, only listed. #550
* [CHANGE] Compactor: Default value of `-compactor.block-sync-concurrency` has changed from 20 to 8. This flag is now only used to control number of goroutines for downloading and uploading blocks during compaction. #552
* [CHANGE] Compactor is now included in `all` target (single-binary). #866
* [CHANGE] Compactor: Removed `-compactor.sharding-enabled` option. Sharding in compactor is now always enabled. Default value of `-compactor.ring.store` has changed from `consul` to `memberlist`. Default value of `-compactor.ring.wait-stability-min-duration` is now 0, which disables the feature. #956
* [CHANGE] Alertmanager: removed `-alertmanager.configs.auto-webhook-root` #977
* [CHANGE] Alertmanager: removed `configdb` support from Alertmanager backend storages. #15 #38 #819
* [CHANGE] Alertmanager: Don't count user-not-found errors from replicas as failures in the `cortex_alertmanager_state_fetch_replica_state_failed_total` metric. #190
* [CHANGE] Alertmanager: Use distributor for non-API routes. #213
* [CHANGE] Alertmanager: removed `-alertmanager.storage.*` configuration options, with the exception of the CLI flags `-alertmanager.storage.path` and `-alertmanager.storage.retention`. Use `-alertmanager-storage.*` instead. #632
* [CHANGE] Alertmanager: set default value for `-alertmanager.web.external-url=http://localhost:8080/alertmanager` to match the default configuration. #808 #1067
* [CHANGE] Alertmanager: `-experimental.alertmanager.enable-api` flag has been renamed to `-alertmanager.enable-api` and is now stable. #913
* [CHANGE] Alertmanager: now always runs with sharding enabled; other modes of operation are removed. #1044 #1126
  * The following configuration options are removed:
    * `-alertmanager.sharding-enabled`
    * `-alertmanager.cluster.advertise-address`
    * `-alertmanager.cluster.gossip-interval`
    * `-alertmanager.cluster.listen-address`
    * `-alertmanager.cluster.peers`
    * `-alertmanager.cluster.push-pull-interval`
  * The following configuration options are renamed:
    * `-alertmanager.cluster.peer-timeout` to `-alertmanager.peer-timeout`
* [CHANGE] Alertmanager: the default value of `-alertmanager.sharding-ring.store` is now `memberlist`. #1171
* [CHANGE] Ring: changed default value of `-distributor.ring.store` (Distributor ring) and `-ring.store` (Ingester ring) to `memberlist`. #1046
* [CHANGE] Memberlist: the `memberlist_kv_store_value_bytes` metric has been removed due to values no longer being stored in-memory as encoded bytes. [#4345](https://github.com/cortexproject/cortex/pull/4345)
* [CHANGE] Memberlist: forward only changes, not entire original message. [#4419](https://github.com/cortexproject/cortex/pull/4419)
* [CHANGE] Memberlist: don't accept old tombstones as incoming change, and don't forward such messages to other gossip members. [#4420](https://github.com/cortexproject/cortex/pull/4420)
* [CHANGE] Memberlist: changed probe interval from `1s` to `5s` and probe timeout from `500ms` to `2s`. #563
* [CHANGE] Memberlist: the `name` label on metrics `cortex_dns_failures_total`, `cortex_dns_lookups_total` and `cortex_dns_provider_results` was renamed to `component`. #993
* [CHANGE] Limits: removed deprecated limits for rejecting old samples #799
  This removes the following flags:
  * `-validation.reject-old-samples`
  * `-validation.reject-old-samples.max-age`
* [CHANGE] Limits: removed local limit-related flags in favor of global limits. #725
  The distributor ring is now required, and can be configured via the `distributor.ring.*` flags.
  This removes the following flags:
  * `-distributor.ingestion-rate-strategy` -> will now always use the "global" strategy
  * `-ingester.max-series-per-user` -> set `-ingester.max-global-series-per-user` to `N` times the existing value of `-ingester.max-series-per-user` instead
  * `-ingester.max-series-per-metric` -> set `-ingester.max-global-series-per-metric`  to `N` times the existing value of `-ingester.max-series-per-metric` instead
  * `-ingester.max-metadata-per-user` -> set `-ingester.max-global-metadata-per-user` to `N` times the existing value of `-ingester.max-metadata-per-user` instead
  * `-ingester.max-metadata-per-metric` -> set `-ingester.max-global-metadata-per-metric` to `N` times the existing value of `-ingester.max-metadata-per-metric` instead
  * In the above notes, `N` refers to the number of ingester replicas
  Additionally, default values for the following flags have changed:
  * `-ingester.max-global-series-per-user` from `0` to `150000`
  * `-ingester.max-global-series-per-metric` from `0` to `20000`
  * `-distributor.ingestion-rate-limit` from `25000` to `10000`
  * `-distributor.ingestion-burst-size` from `50000` to `200000`
* [CHANGE] Limits: removed limit `enforce_metric_name`, now behave as if set to `true` always. #686
* [CHANGE] Limits: Option `-ingester.max-samples-per-query` and its YAML field `max_samples_per_query` have been removed. It required `-querier.ingester-streaming` option to be set to false, but since `-querier.ingester-streaming` is removed (always defaulting to true), the limit using it was removed as well. #204 #1132
* [CHANGE] Limits: Set the default max number of inflight ingester push requests (`-ingester.instance-limits.max-inflight-push-requests`) to 30000 in order to prevent clusters from being overwhelmed by request volume or temporary slow-downs. #259
* [CHANGE] Overrides exporter: renamed metric `cortex_overrides` to `cortex_limits_overrides`. #173 #407
* [FEATURE] The following features have been moved from experimental to stable: #913 #1002
  * Alertmanager config API
  * Alertmanager receiver firewall
  * Alertmanager sharding
  * Azure blob storage support
  * Blocks storage bucket index
  * Disable the ring health check in the readiness endpoint (`-ingester.readiness-check-ring-health=false`)
  * Distributor: do not extend writes on unhealthy ingesters
  * Do not unregister ingesters from ring on shutdown (`-ingester.unregister-on-shutdown=false`)
  * HA Tracker: cleanup of old replicas from KV Store
  * Instance limits in ingester and distributor
  * OpenStack Swift storage support
  * Query-frontend: query stats tracking
  * Query-scheduler
  * Querier: tenant federation
  * Ruler config API
  * S3 Server Side Encryption (SSE) using KMS
  * TLS configuration for gRPC, HTTP and etcd clients
  * Zone-aware replication
  * `/labels` API using matchers
  * The following querier limits:
    * `-querier.max-fetched-chunks-per-query`
    * `-querier.max-fetched-chunk-bytes-per-query`
    * `-querier.max-fetched-series-per-query`
  * The following alertmanager limits:
    * Notification rate (`-alertmanager.notification-rate-limit` and `-alertmanager.notification-rate-limit-per-integration`)
    * Dispatcher groups (`-alertmanager.max-dispatcher-aggregation-groups`)
    * User config size (`-alertmanager.max-config-size-bytes`)
    * Templates count in user config (`-alertmanager.max-templates-count`)
    * Max template size (`-alertmanager.max-template-size-bytes`)
* [FEATURE] The endpoints `/api/v1/status/buildinfo`, `<prometheus-http-prefix>/api/v1/status/buildinfo`, and `<alertmanager-http-prefix>/api/v1/status/buildinfo` have been added to display build information and enabled features. #1219 #1240
* [FEATURE] PromQL: added `present_over_time` support. #139
* [FEATURE] Added "Activity tracker" feature which can log ongoing activities from previous Mimir run in case of a crash. It is enabled by default and controlled by the `-activity-tracker.filepath` flag. It can be disabled by setting this path to an empty string. Currently, the Store-gateway, Ruler, Querier, Query-frontend and Ingester components use this feature to track queries. #631 #782 #822 #1121
* [FEATURE] Divide configuration parameters into categories "basic", "advanced", and "experimental". Only flags in the basic category are shown when invoking `-help`, whereas `-help-all` will include flags in all categories (basic, advanced, experimental). #840
* [FEATURE] Querier: Added support for tenant federation to exemplar endpoints. #927
* [FEATURE] Ingester: can expose metrics on active series matching custom trackers configured via `-ingester.active-series-custom-trackers` (or its respective YAML config option). When configured, active series for custom trackers are exposed by the `cortex_ingester_active_series_custom_tracker` metric. #42 #672
* [FEATURE] Ingester: Enable snapshotting of in-memory TSDB on disk during shutdown via `-blocks-storage.tsdb.memory-snapshot-on-shutdown` (experimental). #249
* [FEATURE] Ingester: Added `-blocks-storage.tsdb.isolation-enabled` flag, which allows disabling TSDB isolation feature. This is enabled by default (per TSDB default), but disabling can improve performance of write requests. #512
* [FEATURE] Ingester: Added `-blocks-storage.tsdb.head-chunks-write-queue-size` flag, which allows setting the size of the queue used by the TSDB before m-mapping chunks (experimental). #591
  * Added `cortex_ingester_tsdb_mmap_chunk_write_queue_operations_total` metric to track different operations of this queue.
* [FEATURE] Distributor: Added `-api.skip-label-name-validation-header-enabled` option to allow skipping label name validation on the HTTP write path based on `X-Mimir-SkipLabelNameValidation` header being `true` or not. #390
* [FEATURE] Query-frontend: Add `cortex_query_fetched_series_total` and `cortex_query_fetched_chunks_bytes_total` per-user counters to expose the number of series and bytes fetched as part of queries. These metrics can be enabled with the `-frontend.query-stats-enabled` flag (or its respective YAML config option `query_stats_enabled`). [#4343](https://github.com/cortexproject/cortex/pull/4343)
* [FEATURE] Query-frontend: Add `cortex_query_fetched_chunks_total` per-user counter to expose the number of chunks fetched as part of queries. This metric can be enabled with the `-query-frontend.query-stats-enabled` flag (or its respective YAML config option `query_stats_enabled`). #31
* [FEATURE] Query-frontend: Add query sharding for instant and range queries. You can enable querysharding by setting `-query-frontend.parallelize-shardable-queries` to `true`. The following additional config and exported metrics have been added. #79 #80 #100 #124 #140 #148 #150 #151 #153 #154 #155 #156 #157 #158 #159 #160 #163 #169 #172 #196 #205 #225 #226 #227 #228 #230 #235 #240 #239 #246 #244 #319 #330 #371 #385 #400 #458 #586 #630 #660 #707 #1542
  * New config options:
    * `-query-frontend.query-sharding-total-shards`: The amount of shards to use when doing parallelisation via query sharding.
    * `-query-frontend.query-sharding-max-sharded-queries`: The max number of sharded queries that can be run for a given received query. 0 to disable limit.
    * `-blocks-storage.bucket-store.series-hash-cache-max-size-bytes`: Max size - in bytes - of the in-memory series hash cache in the store-gateway.
    * `-blocks-storage.tsdb.series-hash-cache-max-size-bytes`: Max size - in bytes - of the in-memory series hash cache in the ingester.
  * New exported metrics:
    * `cortex_bucket_store_series_hash_cache_requests_total`
    * `cortex_bucket_store_series_hash_cache_hits_total`
    * `cortex_frontend_query_sharding_rewrites_succeeded_total`
    * `cortex_frontend_sharded_queries_per_query`
  * Renamed metrics:
    * `cortex_frontend_mapped_asts_total` to `cortex_frontend_query_sharding_rewrites_attempted_total`
  * Modified metrics:
    * added `sharded` label to `cortex_query_seconds_total`
  * When query sharding is enabled, the following querier config must be set on query-frontend too:
    * `-querier.max-concurrent`
    * `-querier.timeout`
    * `-querier.max-samples`
    * `-querier.at-modifier-enabled`
    * `-querier.default-evaluation-interval`
    * `-querier.active-query-tracker-dir`
    * `-querier.lookback-delta`
  * Sharding can be dynamically controlled per request using the `Sharding-Control: 64` header. (0 to disable)
  * Sharding can be dynamically controlled per tenant using the limit `query_sharding_total_shards`. (0 to disable)
  * Added `sharded_queries` count to the "query stats" log.
  * The number of shards is adjusted to be compatible with number of compactor shards that are used by a split-and-merge compactor. The querier can use this to avoid querying blocks that cannot have series in a given query shard.
* [FEATURE] Query-Frontend: Added `-query-frontend.cache-unaligned-requests` option to cache responses for requests that do not have step-aligned start and end times. This can improve speed of repeated queries, but can also pollute cache with results that are never reused. #432
* [FEATURE] Querier: Added label names cardinality endpoint `<prefix>/api/v1/cardinality/label_names` that is disabled by default. Can be enabled/disabled via the CLI flag `-querier.cardinality-analysis-enabled` or its respective YAML config option. Configurable on a per-tenant basis. #301 #377 #474
* [FEATURE] Querier: Added label values cardinality endpoint `<prefix>/api/v1/cardinality/label_values` that is disabled by default. Can be enabled/disabled via the CLI flag `-querier.cardinality-analysis-enabled` or its respective YAML config option, and configurable on a per-tenant basis. The maximum number of label names allowed to be queried in a single API call can be controlled via `-querier.label-values-max-cardinality-label-names-per-request`. #332 #395 #474
* [FEATURE] Querier: Added `-store.max-labels-query-length` to restrict the range of `/series`, label-names and label-values requests. #507
* [FEATURE] Ruler: Add new `-ruler.query-stats-enabled` which when enabled will report the `cortex_ruler_query_seconds_total` as a per-user metric that tracks the sum of the wall time of executing queries in the ruler in seconds. [#4317](https://github.com/cortexproject/cortex/pull/4317)
* [FEATURE] Ruler: Added federated rule groups. #533
  * Added `-ruler.tenant-federation.enabled` config flag.
  * Added support for `source_tenants` field on rule groups.
* [FEATURE] Store-gateway: Added `/store-gateway/tenants` and `/store-gateway/tenant/{tenant}/blocks` endpoints that provide functionality that was provided by `tools/listblocks`. #911 #973
* [FEATURE] Compactor: compactor now uses new algorithm that we call "split-and-merge". Previous compaction strategy was removed. With the `split-and-merge` compactor source blocks for a given tenant are grouped into `-compactor.split-groups` number of groups. Each group of blocks is then compacted separately, and is split into `-compactor.split-and-merge-shards` shards (configurable on a per-tenant basis). Compaction of each tenant shards can be horizontally scaled. Number of compactors that work on jobs for single tenant can be limited by using `-compactor.compactor-tenant-shard-size` parameter, or per-tenant `compactor_tenant_shard_size` override.  #275 #281 #282 #283 #288 #290 #303 #307 #317 #323 #324 #328 #353 #368 #479 #820
* [FEATURE] Compactor: Added `-compactor.max-compaction-time` to control how long can compaction for a single tenant take. If compactions for a tenant take longer, no new compactions are started in the same compaction cycle. Running compactions are not stopped however, and may take much longer. #523
* [FEATURE] Compactor: When compactor finds blocks with out-of-order chunks, it will mark them for no-compaction. Blocks marked for no-compaction are ignored in future compactions too. Added metric `cortex_compactor_blocks_marked_for_no_compaction_total` to track number of blocks marked for no-compaction. Added `CortexCompactorSkippedBlocksWithOutOfOrderChunks` alert based on new metric. Markers are only checked from `<tenant>/markers` location, but uploaded to the block directory too. #520 #535 #550
* [FEATURE] Compactor: multiple blocks are now downloaded and uploaded at once, which can shorten compaction process. #552
* [ENHANCEMENT] Exemplars are now emitted for all gRPC calls and many operations tracked by histograms. #180
* [ENHANCEMENT] New options `-server.http-listen-network` and `-server.grpc-listen-network` allow binding as 'tcp4' or 'tcp6'. #180
* [ENHANCEMENT] Query federation: improve performance in MergeQueryable by memoizing labels. #312
* [ENHANCEMENT] Add histogram metrics `cortex_distributor_sample_delay_seconds` and `cortex_ingester_tsdb_sample_out_of_order_delta_seconds` #488
* [ENHANCEMENT] Check internal directory access before starting up. #1217
* [ENHANCEMENT] Azure client: expose option to configure MSI URL and user-assigned identity. #584
* [ENHANCEMENT] Added a new metric `mimir_build_info` to coincide with `cortex_build_info`. The metric `cortex_build_info` has not been removed. #1022
* [ENHANCEMENT] Mimir runs a sanity check of storage config at startup and will fail to start if the sanity check doesn't pass. This is done to find potential config issues before starting up. #1180
* [ENHANCEMENT] Validate alertmanager and ruler storage configurations to ensure they don't use same bucket name and region values as those configured for the blocks storage. #1214
* [ENHANCEMENT] Ingester: added option `-ingester.readiness-check-ring-health` to disable the ring health check in the readiness endpoint. When disabled, the health checks are run against only the ingester itself instead of all ingesters in the ring. #48 #126
* [ENHANCEMENT] Ingester: reduce CPU and memory utilization if remote write requests contains a large amount of "out of bounds" samples. #413
* [ENHANCEMENT] Ingester: reduce CPU and memory utilization when querying chunks from ingesters. #430
* [ENHANCEMENT] Ingester: Expose ingester ring page on ingesters. #654
* [ENHANCEMENT] Distributor: added option `-distributor.excluded-zones` to exclude ingesters running in specific zones both on write and read path. #51
* [ENHANCEMENT] Distributor: add tags to tracing span for distributor push with user, cluster and replica. #210
* [ENHANCEMENT] Distributor: performance optimisations. #212 #217 #242
* [ENHANCEMENT] Distributor: reduce latency when HA-Tracking by doing KVStore updates in the background. #271
* [ENHANCEMENT] Distributor: make distributor inflight push requests count include background calls to ingester. #398
* [ENHANCEMENT] Distributor: silently drop exemplars more than 5 minutes older than samples in the same batch. #544
* [ENHANCEMENT] Distributor: reject exemplars with blank label names or values. The `cortex_discarded_exemplars_total` metric will use the `exemplar_labels_blank` reason in this case. #873
* [ENHANCEMENT] Query-frontend: added `cortex_query_frontend_workers_enqueued_requests_total` metric to track the number of requests enqueued in each query-scheduler. #384
* [ENHANCEMENT] Query-frontend: added `cortex_query_frontend_non_step_aligned_queries_total` to track the total number of range queries with start/end not aligned to step. #347 #357 #582
* [ENHANCEMENT] Query-scheduler: exported summary `cortex_query_scheduler_inflight_requests` tracking total number of inflight requests (both enqueued and processing) in percentile buckets. #675
* [ENHANCEMENT] Querier: can use the `LabelNames` call with matchers, if matchers are provided in the `/labels` API call, instead of using the more expensive `MetricsForLabelMatchers` call as before. #3 #1186
* [ENHANCEMENT] Querier / store-gateway: optimized regex matchers. #319 #334 #355
* [ENHANCEMENT] Querier: when fetching data for specific query-shard, we can ignore some blocks based on compactor-shard ID, since sharding of series by query sharding and compactor is the same. Added metrics: #438 #450
  * `cortex_querier_blocks_found_total`
  * `cortex_querier_blocks_queried_total`
  * `cortex_querier_blocks_with_compactor_shard_but_incompatible_query_shard_total`
* [ENHANCEMENT] Querier / ruler: reduce cpu usage, latency and peak memory consumption. #459 #463 #589
* [ENHANCEMENT] Querier: labels requests now obey `-querier.query-ingesters-within`, making them a little more efficient. #518
* [ENHANCEMENT] Querier: retry store-gateway in case of unexpected failure, instead of failing the query. #1003
* [ENHANCEMENT] Querier / ruler: reduce memory used by streaming queries, particularly in ruler. [#4341](https://github.com/cortexproject/cortex/pull/4341)
* [ENHANCEMENT] Ruler: Using shuffle sharding subring on GetRules API. [#4466](https://github.com/cortexproject/cortex/pull/4466)
* [ENHANCEMENT] Ruler: wait for ruler ring client to self-detect during startup. #990
* [ENHANCEMENT] Store-gateway: added `cortex_bucket_store_sent_chunk_size_bytes` metric, tracking the size of chunks sent from store-gateway to querier. #123
* [ENHANCEMENT] Store-gateway: reduced CPU and memory utilization due to exported metrics aggregation for instances with a large number of tenants. #123 #142
* [ENHANCEMENT] Store-gateway: added an in-memory LRU cache for chunks attributes. Can be enabled setting `-blocks-storage.bucket-store.chunks-cache.attributes-in-memory-max-items=X` where `X` is the max number of items to keep in the in-memory cache. The following new metrics are exposed: #279 #415 #437
  * `cortex_cache_memory_requests_total`
  * `cortex_cache_memory_hits_total`
  * `cortex_cache_memory_items_count`
* [ENHANCEMENT] Store-gateway: log index cache requests to tracing spans. #419
* [ENHANCEMENT] Store-gateway: store-gateway can now ignore blocks with minimum time within `-blocks-storage.bucket-store.ignore-blocks-within` duration. Useful when used together with `-querier.query-store-after`. #502
* [ENHANCEMENT] Store-gateway: label values with matchers now doesn't preload or list series, reducing latency and memory consumption. #534
* [ENHANCEMENT] Store-gateway: the results of `LabelNames()`, `LabelValues()` and `Series(skipChunks=true)` calls are now cached in the index cache. #590
* [ENHANCEMENT] Store-gateway: Added `-store-gateway.sharding-ring.unregister-on-shutdown` option that allows store-gateway to stay in the ring even after shutdown. Defaults to `true`, which is the same as current behaviour. #610 #614
* [ENHANCEMENT] Store-gateway: wait for ring tokens stability instead of ring stability to speed up startup and tests. #620
* [ENHANCEMENT] Compactor: add timeout for waiting on compactor to become ACTIVE in the ring. [#4262](https://github.com/cortexproject/cortex/pull/4262)
* [ENHANCEMENT] Compactor: skip already planned compaction jobs if the tenant doesn't belong to the compactor instance anymore. #303
* [ENHANCEMENT] Compactor: Blocks cleaner will ignore users that it no longer "owns" when sharding is enabled, and user ownership has changed since last scan. #325
* [ENHANCEMENT] Compactor: added `-compactor.compaction-jobs-order` support to configure which compaction jobs should run first for a given tenant (in case there are multiple ones). Supported values are: `smallest-range-oldest-blocks-first` (default), `newest-blocks-first`. #364
* [ENHANCEMENT] Compactor: delete blocks marked for deletion faster. #490
* [ENHANCEMENT] Compactor: expose low-level concurrency options for compactor: `-compactor.max-opening-blocks-concurrency`, `-compactor.max-closing-blocks-concurrency`, `-compactor.symbols-flushers-concurrency`. #569 #701
* [ENHANCEMENT] Compactor: expand compactor logs to include total compaction job time, total time for uploads and block counts. #549
* [ENHANCEMENT] Ring: allow experimental configuration of disabling of heartbeat timeouts by setting the relevant configuration value to zero. Applies to the following: [#4342](https://github.com/cortexproject/cortex/pull/4342)
  * `-distributor.ring.heartbeat-timeout`
  * `-ingester.ring.heartbeat-timeout`
  * `-ruler.ring.heartbeat-timeout`
  * `-alertmanager.sharding-ring.heartbeat-timeout`
  * `-compactor.ring.heartbeat-timeout`
  * `-store-gateway.sharding-ring.heartbeat-timeout`
* [ENHANCEMENT] Ring: allow heartbeats to be explicitly disabled by setting the interval to zero. This is considered experimental. This applies to the following configuration options: [#4344](https://github.com/cortexproject/cortex/pull/4344)
  * `-distributor.ring.heartbeat-period`
  * `-ingester.ring.heartbeat-period`
  * `-ruler.ring.heartbeat-period`
  * `-alertmanager.sharding-ring.heartbeat-period`
  * `-compactor.ring.heartbeat-period`
  * `-store-gateway.sharding-ring.heartbeat-period`
* [ENHANCEMENT] Memberlist: optimized receive path for processing ring state updates, to help reduce CPU utilization in large clusters. [#4345](https://github.com/cortexproject/cortex/pull/4345)
* [ENHANCEMENT] Memberlist: expose configuration of memberlist packet compression via `-memberlist.compression-enabled`. [#4346](https://github.com/cortexproject/cortex/pull/4346)
* [ENHANCEMENT] Memberlist: Add `-memberlist.advertise-addr` and `-memberlist.advertise-port` options for setting the address to advertise to other members of the cluster to enable NAT traversal. #260
* [ENHANCEMENT] Memberlist: reduce CPU utilization for rings with a large number of members. #537 #563 #634
* [ENHANCEMENT] Overrides exporter: include additional limits in the per-tenant override exporter. The following limits have been added to the `cortex_limit_overrides` metric: #21
  * `max_fetched_series_per_query`
  * `max_fetched_chunk_bytes_per_query`
  * `ruler_max_rules_per_rule_group`
  * `ruler_max_rule_groups_per_tenant`
* [ENHANCEMENT] Overrides exporter: add a metrics `cortex_limits_defaults` to expose the default values of limits. #173
* [ENHANCEMENT] Overrides exporter: Add `max_fetched_chunks_per_query` and `max_global_exemplars_per_user` limits to the default and per-tenant limits exported as metrics. #471 #515
* [ENHANCEMENT] Upgrade Go to 1.17.8. #1347 #1381
* [ENHANCEMENT] Upgrade Docker base images to `alpine:3.15.0`. #1348
* [BUGFIX] Azure storage: only create HTTP client once, to reduce memory utilization. #605
* [BUGFIX] Ingester: fixed ingester stuck on start up (LEAVING ring state) when `-ingester.ring.heartbeat-period=0` and `-ingester.unregister-on-shutdown=false`. [#4366](https://github.com/cortexproject/cortex/pull/4366)
* [BUGFIX] Ingester: prevent any reads or writes while the ingester is stopping. This will prevent accessing TSDB blocks once they have been already closed. [#4304](https://github.com/cortexproject/cortex/pull/4304)
* [BUGFIX] Ingester: TSDB now waits for pending readers before truncating Head block, fixing the `chunk not found` error and preventing wrong query results. #16
* [BUGFIX] Ingester: don't create TSDB or appender if no samples are sent by a tenant. #162
* [BUGFIX] Ingester: fix out-of-order chunks in TSDB head in-memory series after WAL replay in case some samples were appended to TSDB WAL before series. #530
* [BUGFIX] Distributor: when cleaning up obsolete elected replicas from KV store, HA tracker didn't update number of cluster per user correctly. [#4336](https://github.com/cortexproject/cortex/pull/4336)
* [BUGFIX] Distributor: fix bug in query-exemplar where some results would get dropped. #583
* [BUGFIX] Query-frontend: Fixes @ modifier functions (start/end) when splitting queries by time. #206
* [BUGFIX] Query-frontend: Ensure query_range requests handled by the query-frontend return JSON formatted errors. #360 #499
* [BUGFIX] Query-frontend: don't reuse cached results for queries that are not step-aligned. #424
* [BUGFIX] Query-frontend: fix API error messages that were mentioning Prometheus `--enable-feature=promql-negative-offset` and `--enable-feature=promql-at-modifier` flags. #688
* [BUGFIX] Query-frontend: worker's cancellation channels are now buffered to ensure that all request cancellations are properly handled. #741
* [BUGFIX] Querier: fixed `/api/v1/user_stats` endpoint. When zone-aware replication is enabled, `MaxUnavailableZones` param is used instead of `MaxErrors`, so setting `MaxErrors = 0` doesn't make the Querier wait for all Ingesters responses. #474
* [BUGFIX] Querier: Disable query scheduler SRV DNS lookup. #689
* [BUGFIX] Ruler: fixed counting of PromQL evaluation errors as user-errors when updating `cortex_ruler_queries_failed_total`. [#4335](https://github.com/cortexproject/cortex/pull/4335)
* [BUGFIX] Ruler: fix formatting of rule groups in `/ruler/rule_groups` endpoint. #655
* [BUGFIX] Ruler: do not log `unable to read rules directory` at startup if the directory hasn't been created yet. #1058
* [BUGFIX] Ruler: enable Prometheus-compatible endpoints regardless of `-ruler.enable-api`. The flag now only controls the configuration API. This is what the config flag description stated, but not what was happening. #1216
* [BUGFIX] Compactor: fixed panic while collecting Prometheus metrics. #28
* [BUGFIX] Compactor: compactor should now be able to correctly mark blocks for deletion and no-compaction, if such marking was previously interrupted. #1015
* [BUGFIX] Alertmanager: remove stale template files. #4495
* [BUGFIX] Alertmanager: don't replace user configurations with blank fallback configurations (when enabled), particularly during scaling up/down instances when sharding is enabled. #224
* [BUGFIX] Ring: multi KV runtime config changes are now propagated to all rings, not just ingester ring. #1047
* [BUGFIX] Memberlist: fixed corrupted packets when sending compound messages with more than 255 messages or messages bigger than 64KB. #551
* [BUGFIX] Overrides exporter: successfully startup even if runtime config is not set. #1056
* [BUGFIX] Fix internal modules to wait for other modules depending on them before stopping. #1472

### Mixin

_Changes since `grafana/cortex-jsonnet` `1.9.0`._

* [CHANGE] Removed chunks storage support from mixin. #641 #643 #645 #811 #812 #813
  * Removed `tsdb.libsonnet`: no need to import it anymore (its content is already automatically included when using Jsonnet)
  * Removed the following fields from `_config`:
    * `storage_engine` (defaults to `blocks`)
    * `chunk_index_backend`
    * `chunk_store_backend`
  * Removed schema config map
  * Removed the following dashboards:
    * "Cortex / Chunks"
    * "Cortex / WAL"
    * "Cortex / Blocks vs Chunks"
  * Removed the following alerts:
    * `CortexOldChunkInMemory`
    * `CortexCheckpointCreationFailed`
    * `CortexCheckpointDeletionFailed`
    * `CortexProvisioningMemcachedTooSmall`
    * `CortexWALCorruption`
    * `CortexTableSyncFailure`
    * `CortexTransferFailed`
  * Removed the following recording rules:
    * `cortex_chunk_store_index_lookups_per_query`
    * `cortex_chunk_store_series_pre_intersection_per_query`
    * `cortex_chunk_store_series_post_intersection_per_query`
    * `cortex_chunk_store_chunks_per_query`
    * `cortex_bigtable_request_duration_seconds`
    * `cortex_cassandra_request_duration_seconds`
    * `cortex_dynamo_request_duration_seconds`
    * `cortex_database_request_duration_seconds`
    * `cortex_gcs_request_duration_seconds`
* [CHANGE] Update grafana-builder dependency: use $__rate_interval in qpsPanel and latencyPanel. [#372](https://github.com/grafana/cortex-jsonnet/pull/372)
* [CHANGE] `namespace` template variable in dashboards now only selects namespaces for selected clusters. [#311](https://github.com/grafana/cortex-jsonnet/pull/311)
* [CHANGE] `CortexIngesterRestarts` alert severity changed from `critical` to `warning`. [#321](https://github.com/grafana/cortex-jsonnet/pull/321)
* [CHANGE] Dashboards: added overridable `job_labels` and `cluster_labels` to the configuration object as label lists to uniquely identify jobs and clusters in the metric names and group-by lists in dashboards. [#319](https://github.com/grafana/cortex-jsonnet/pull/319)
* [CHANGE] Dashboards: `alert_aggregation_labels` has been removed from the configuration and overriding this value has been deprecated. Instead the labels are now defined by the `cluster_labels` list, and should be overridden accordingly through that list. [#319](https://github.com/grafana/cortex-jsonnet/pull/319)
* [CHANGE] Renamed `CortexCompactorHasNotUploadedBlocksSinceStart` to `CortexCompactorHasNotUploadedBlocks`. [#334](https://github.com/grafana/cortex-jsonnet/pull/334)
* [CHANGE] Renamed `CortexCompactorRunFailed` to `CortexCompactorHasNotSuccessfullyRunCompaction`. [#334](https://github.com/grafana/cortex-jsonnet/pull/334)
* [CHANGE] Renamed `CortexInconsistentConfig` alert to `CortexInconsistentRuntimeConfig` and increased severity to `critical`. [#335](https://github.com/grafana/cortex-jsonnet/pull/335)
* [CHANGE] Increased `CortexBadRuntimeConfig` alert severity to `critical` and removed support for `cortex_overrides_last_reload_successful` metric (was removed in Cortex 1.3.0). [#335](https://github.com/grafana/cortex-jsonnet/pull/335)
* [CHANGE] Grafana 'min step' changed to 15s so dashboard show better detail. [#340](https://github.com/grafana/cortex-jsonnet/pull/340)
* [CHANGE] Replace `CortexRulerFailedEvaluations` with two new alerts: `CortexRulerTooManyFailedPushes` and `CortexRulerTooManyFailedQueries`. [#347](https://github.com/grafana/cortex-jsonnet/pull/347)
* [CHANGE] Removed `CortexCacheRequestErrors` alert. This alert was not working because the legacy Cortex cache client instrumentation doesn't track errors. [#346](https://github.com/grafana/cortex-jsonnet/pull/346)
* [CHANGE] Removed `CortexQuerierCapacityFull` alert. [#342](https://github.com/grafana/cortex-jsonnet/pull/342)
* [CHANGE] Changes blocks storage alerts to group metrics by the configured `cluster_labels` (supporting the deprecated `alert_aggregation_labels`). [#351](https://github.com/grafana/cortex-jsonnet/pull/351)
* [CHANGE] Increased `CortexIngesterReachingSeriesLimit` critical alert threshold from 80% to 85%. [#363](https://github.com/grafana/cortex-jsonnet/pull/363)
* [CHANGE] Changed default `job_names` for query-frontend, query-scheduler and querier to match custom deployments too. [#376](https://github.com/grafana/cortex-jsonnet/pull/376)
* [CHANGE] Split `cortex_api` recording rule group into three groups. This is a workaround for large clusters where this group can become slow to evaluate. [#401](https://github.com/grafana/cortex-jsonnet/pull/401)
* [CHANGE] Increased `CortexIngesterReachingSeriesLimit` warning threshold from 70% to 80% and critical threshold from 85% to 90%. [#404](https://github.com/grafana/cortex-jsonnet/pull/404)
* [CHANGE] Raised `CortexKVStoreFailure` alert severity from warning to critical. #493
* [CHANGE] Increase `CortexRolloutStuck` alert "for" duration from 15m to 30m. #493 #573
* [CHANGE] The Alertmanager and Ruler compiled dashboards (`alertmanager.json` and `ruler.json`) have been respectively renamed to `mimir-alertmanager.json` and `mimir-ruler.json`. #869
* [CHANGE] Removed `cortex_overrides_metric` from `_config`. #871
* [CHANGE] Renamed recording rule groups (`cortex_` prefix changed to `mimir_`). #871
* [CHANGE] Alerts name prefix has been changed from `Cortex` to `Mimir` (eg. alert `CortexIngesterUnhealthy` has been renamed to `MimirIngesterUnhealthy`). #879
* [CHANGE] Enabled resources dashboards by default. Can be disabled setting `resources_dashboards_enabled` config field to `false`. #920
* [FEATURE] Added `Cortex / Overrides` dashboard, displaying default limits and per-tenant overrides applied to Mimir. #673
* [FEATURE] Added `Mimir / Tenants` and `Mimir / Top tenants` dashboards, displaying user-based metrics. #776
* [FEATURE] Added querier autoscaling panels and alerts. #1006 #1016
* [FEATURE] Mimir / Top tenants dashboard now has tenants ranked by rule group size and evaluation time. #1338
* [ENHANCEMENT] cortex-mixin: Make `cluster_namespace_deployment:kube_pod_container_resource_requests_{cpu_cores,memory_bytes}:sum` backwards compatible with `kube-state-metrics` v2.0.0. [#317](https://github.com/grafana/cortex-jsonnet/pull/317)
* [ENHANCEMENT] Cortex-mixin: Include `cortex-gw-internal` naming variation in default `gateway` job names. [#328](https://github.com/grafana/cortex-jsonnet/pull/328)
* [ENHANCEMENT] Ruler dashboard: added object storage metrics. [#354](https://github.com/grafana/cortex-jsonnet/pull/354)
* [ENHANCEMENT] Alertmanager dashboard: added object storage metrics. [#354](https://github.com/grafana/cortex-jsonnet/pull/354)
* [ENHANCEMENT] Added documentation text panels and descriptions to reads and writes dashboards. [#324](https://github.com/grafana/cortex-jsonnet/pull/324)
* [ENHANCEMENT] Dashboards: defined container functions for common resources panels: containerDiskWritesPanel, containerDiskReadsPanel, containerDiskSpaceUtilization. [#331](https://github.com/grafana/cortex-jsonnet/pull/331)
* [ENHANCEMENT] cortex-mixin: Added `alert_excluded_routes` config to exclude specific routes from alerts. [#338](https://github.com/grafana/cortex-jsonnet/pull/338)
* [ENHANCEMENT] Added `CortexMemcachedRequestErrors` alert. [#346](https://github.com/grafana/cortex-jsonnet/pull/346)
* [ENHANCEMENT] Ruler dashboard: added "Per route p99 latency" panel in the "Configuration API" row. [#353](https://github.com/grafana/cortex-jsonnet/pull/353)
* [ENHANCEMENT] Increased the `for` duration of the `CortexIngesterReachingSeriesLimit` warning alert to 3h. [#362](https://github.com/grafana/cortex-jsonnet/pull/362)
* [ENHANCEMENT] Added a new tier (`medium_small_user`) so we have another tier between 100K and 1Mil active series. [#364](https://github.com/grafana/cortex-jsonnet/pull/364)
* [ENHANCEMENT] Extend Alertmanager dashboard: [#313](https://github.com/grafana/cortex-jsonnet/pull/313)
  * "Tenants" stat panel - shows number of discovered tenant configurations.
  * "Replication" row - information about the replication of tenants/alerts/silences over instances.
  * "Tenant Configuration Sync" row - information about the configuration sync procedure.
  * "Sharding Initial State Sync" row - information about the initial state sync procedure when sharding is enabled.
  * "Sharding Runtime State Sync" row - information about various state operations which occur when sharding is enabled (replication, fetch, marge, persist).
* [ENHANCEMENT] Update gsutil command for `not healthy index found` playbook [#370](https://github.com/grafana/cortex-jsonnet/pull/370)
* [ENHANCEMENT] Added Alertmanager alerts and playbooks covering configuration syncs and sharding operation: [#377 [#378](https://github.com/grafana/cortex-jsonnet/pull/378)
  * `CortexAlertmanagerSyncConfigsFailing`
  * `CortexAlertmanagerRingCheckFailing`
  * `CortexAlertmanagerPartialStateMergeFailing`
  * `CortexAlertmanagerReplicationFailing`
  * `CortexAlertmanagerPersistStateFailing`
  * `CortexAlertmanagerInitialSyncFailed`
* [ENHANCEMENT] Add recording rules to improve responsiveness of Alertmanager dashboard. [#387](https://github.com/grafana/cortex-jsonnet/pull/387)
* [ENHANCEMENT] Add `CortexRolloutStuck` alert. [#405](https://github.com/grafana/cortex-jsonnet/pull/405)
* [ENHANCEMENT] Added `CortexKVStoreFailure` alert. [#406](https://github.com/grafana/cortex-jsonnet/pull/406)
* [ENHANCEMENT] Use configured `ruler` jobname for ruler dashboard panels. [#409](https://github.com/grafana/cortex-jsonnet/pull/409)
* [ENHANCEMENT] Add ability to override `datasource` for generated dashboards. [#407](https://github.com/grafana/cortex-jsonnet/pull/407)
* [ENHANCEMENT] Use alertmanager jobname for alertmanager dashboard panels [#411](https://github.com/grafana/cortex-jsonnet/pull/411)
* [ENHANCEMENT] Added `CortexDistributorReachingInflightPushRequestLimit` alert. [#408](https://github.com/grafana/cortex-jsonnet/pull/408)
* [ENHANCEMENT] Added `CortexReachingTCPConnectionsLimit` alert. #403
* [ENHANCEMENT] Added "Cortex / Writes Networking" and "Cortex / Reads Networking" dashboards. #405
* [ENHANCEMENT] Improved "Queue length" panel in "Cortex / Queries" dashboard. #408
* [ENHANCEMENT] Add `CortexDistributorReachingInflightPushRequestLimit` alert and playbook. #401
* [ENHANCEMENT] Added "Recover accidentally deleted blocks (Google Cloud specific)" playbook. #475
* [ENHANCEMENT] Added support to multi-zone store-gateway deployments. #608 #615
* [ENHANCEMENT] Show supplementary alertmanager services in the Rollout Progress dashboard. #738 #855
* [ENHANCEMENT] Added `mimir` to default job names. This makes dashboards and alerts working when Mimir is installed in single-binary mode and the deployment is named `mimir`. #921
* [ENHANCEMENT] Introduced a new alert for the Alertmanager: `MimirAlertmanagerAllocatingTooMuchMemory`. It has two severities based on the memory usage against limits, a `warning` level at 80% and a `critical` level at 90%. #1206
* [ENHANCEMENT] Faster memcached cache requests. #2720
* [BUGFIX] Fixed `CortexIngesterHasNotShippedBlocks` alert false positive in case an ingester instance had ingested samples in the past, then no traffic was received for a long period and then it started receiving samples again. [#308](https://github.com/grafana/cortex-jsonnet/pull/308)
* [BUGFIX] Fixed `CortexInconsistentRuntimeConfig` metric. [#335](https://github.com/grafana/cortex-jsonnet/pull/335)
* [BUGFIX] Fixed scaling dashboard to correctly work when a Cortex service deployment spans across multiple zones (a zone is expected to have the `zone-[a-z]` suffix). [#365](https://github.com/grafana/cortex-jsonnet/pull/365)
* [BUGFIX] Fixed rollout progress dashboard to correctly work when a Cortex service deployment spans across multiple zones (a zone is expected to have the `zone-[a-z]` suffix). [#366](https://github.com/grafana/cortex-jsonnet/pull/366)
* [BUGFIX] Fixed rollout progress dashboard to include query-scheduler too. [#376](https://github.com/grafana/cortex-jsonnet/pull/376)
* [BUGFIX] Upstream recording rule `node_namespace_pod_container:container_cpu_usage_seconds_total:sum_irate` renamed. [#379](https://github.com/grafana/cortex-jsonnet/pull/379)
* [BUGFIX] Fixed writes/reads/alertmanager resources dashboards to use `$._config.job_names.gateway`. [#403](https://github.com/grafana/cortex-jsonnet/pull/403)
* [BUGFIX] Span the annotation.message in alerts as YAML multiline strings. [#412](https://github.com/grafana/cortex-jsonnet/pull/412)
* [BUGFIX] Fixed "Instant queries / sec" in "Cortex / Reads" dashboard. #445
* [BUGFIX] Fixed and added missing KV store panels in Writes, Reads, Ruler and Compactor dashboards. #448
* [BUGFIX] Fixed Alertmanager dashboard when alertmanager is running as part of single binary. #1064
* [BUGFIX] Fixed Ruler dashboard when ruler is running as part of single binary. #1260
* [BUGFIX] Query-frontend: fixed bad querier status code mapping with query-sharding enabled. #1227

### Jsonnet

_Changes since `grafana/cortex-jsonnet` `1.9.0`._

* [CHANGE] Removed chunks storage support. #639
  * Removed the following fields from `_config`:
    * `storage_engine` (defaults to `blocks`)
    * `querier_second_storage_engine` (not supported anymore)
    * `table_manager_enabled`, `table_prefix`
    * `memcached_index_writes_enabled` and `memcached_index_writes_max_item_size_mb`
    * `storeMemcachedChunksConfig`
    * `storeConfig`
    * `max_chunk_idle`
    * `schema` (the schema configmap is still added for backward compatibility reasons)
    * `bigtable_instance` and `bigtable_project`
    * `client_configs`
    * `enabledBackends`
    * `storage_backend`
    * `cassandra_addresses`
    * `s3_bucket_name`
    * `ingester_deployment_without_wal` (was only used by chunks storage)
    * `ingester` (was only used to configure chunks storage WAL)
  * Removed the following CLI flags from `ingester_args`:
    * `ingester.max-chunk-age`
    * `ingester.max-stale-chunk-idle`
    * `ingester.max-transfer-retries`
    * `ingester.retain-period`
* [CHANGE] Changed `overrides-exporter.libsonnet` from being based on cortex-tools to Mimir `overrides-exporter` target. #646
* [CHANGE] Store gateway: set `-blocks-storage.bucket-store.index-cache.memcached.max-get-multi-concurrency`,
  `-blocks-storage.bucket-store.chunks-cache.memcached.max-get-multi-concurrency`,
  `-blocks-storage.bucket-store.metadata-cache.memcached.max-get-multi-concurrency`,
  `-blocks-storage.bucket-store.index-cache.memcached.max-idle-connections`,
  `-blocks-storage.bucket-store.chunks-cache.memcached.max-idle-connections`,
  `-blocks-storage.bucket-store.metadata-cache.memcached.max-idle-connections` to 100 [#414](https://github.com/grafana/cortex-jsonnet/pull/414)
* [CHANGE] Alertmanager: mounted overrides configmap to alertmanager too. [#315](https://github.com/grafana/cortex-jsonnet/pull/315)
* [CHANGE] Memcached: upgraded memcached from `1.5.17` to `1.6.9`. [#316](https://github.com/grafana/cortex-jsonnet/pull/316)
* [CHANGE] Store-gateway: increased memory request and limit respectively from 6GB / 6GB to 12GB / 18GB. [#322](https://github.com/grafana/cortex-jsonnet/pull/322)
* [CHANGE] Store-gateway: increased `-blocks-storage.bucket-store.max-chunk-pool-bytes` from 2GB (default) to 12GB. [#322](https://github.com/grafana/cortex-jsonnet/pull/322)
* [CHANGE] Ingester/Ruler: set `-server.grpc-max-send-msg-size-bytes` and `-server.grpc-max-send-msg-size-bytes` to sensible default values (10MB). [#326](https://github.com/grafana/cortex-jsonnet/pull/326)
* [CHANGE] Decreased `-server.grpc-max-concurrent-streams` from 100k to 10k. [#369](https://github.com/grafana/cortex-jsonnet/pull/369)
* [CHANGE] Decreased blocks storage ingesters graceful termination period from 80m to 20m. [#369](https://github.com/grafana/cortex-jsonnet/pull/369)
* [CHANGE] Increase the rules per group and rule groups limits on different tiers. [#396](https://github.com/grafana/cortex-jsonnet/pull/396)
* [CHANGE] Removed `max_samples_per_query` limit, since it only works with chunks and only when using `-distributor.shard-by-all-labels=false`. [#397](https://github.com/grafana/cortex-jsonnet/pull/397)
* [CHANGE] Removed chunks storage query sharding config support. The following config options have been removed: [#398](https://github.com/grafana/cortex-jsonnet/pull/398)
  * `_config` > `queryFrontend` > `shard_factor`
  * `_config` > `queryFrontend` > `sharded_queries_enabled`
  * `_config` > `queryFrontend` > `query_split_factor`
* [CHANGE] Rename ruler_s3_bucket_name and ruler_gcs_bucket_name to ruler_storage_bucket_name: [#415](https://github.com/grafana/cortex-jsonnet/pull/415)
* [CHANGE] Fine-tuned rolling update policy for distributor, querier, query-frontend, query-scheduler. [#420](https://github.com/grafana/cortex-jsonnet/pull/420)
* [CHANGE] Increased memcached metadata/chunks/index-queries max connections from 4k to 16k. [#420](https://github.com/grafana/cortex-jsonnet/pull/420)
* [CHANGE] Disabled step alignment in query-frontend to be compliant with PromQL. [#420](https://github.com/grafana/cortex-jsonnet/pull/420)
* [CHANGE] Do not limit compactor CPU and request a number of cores equal to the configured concurrency. [#420](https://github.com/grafana/cortex-jsonnet/pull/420)
* [CHANGE] Configured split-and-merge compactor. #853
  * The following CLI flags are set on compactor:
    * `-compactor.split-and-merge-shards=0`
    * `-compactor.compactor-tenant-shard-size=1`
    * `-compactor.split-groups=1`
    * `-compactor.max-opening-blocks-concurrency=4`
    * `-compactor.max-closing-blocks-concurrency=2`
    * `-compactor.symbols-flushers-concurrency=4`
  * The following per-tenant overrides have been set on `super_user` and `mega_user` classes:
    ```
    compactor_split_and_merge_shards: 2,
    compactor_tenant_shard_size: 2,
    compactor_split_groups: 2,
    ```
* [CHANGE] The entrypoint file to include has been renamed from `cortex.libsonnet` to `mimir.libsonnet`. #897
* [CHANGE] The default image config field has been renamed from `cortex` to `mimir`. #896
   ```
   {
     _images+:: {
       mimir: '...',
     },
   }
   ```
* [CHANGE] Removed `cortex_` prefix from config fields. #898
  * The following config fields have been renamed:
    * `cortex_bucket_index_enabled` renamed to `bucket_index_enabled`
    * `cortex_compactor_cleanup_interval` renamed to `compactor_cleanup_interval`
    * `cortex_compactor_data_disk_class` renamed to `compactor_data_disk_class`
    * `cortex_compactor_data_disk_size` renamed to `compactor_data_disk_size`
    * `cortex_compactor_max_concurrency` renamed to `compactor_max_concurrency`
    * `cortex_distributor_allow_multiple_replicas_on_same_node` renamed to `distributor_allow_multiple_replicas_on_same_node`
    * `cortex_ingester_data_disk_class` renamed to `ingester_data_disk_class`
    * `cortex_ingester_data_disk_size` renamed to `ingester_data_disk_size`
    * `cortex_querier_allow_multiple_replicas_on_same_node` renamed to `querier_allow_multiple_replicas_on_same_node`
    * `cortex_query_frontend_allow_multiple_replicas_on_same_node` renamed to `query_frontend_allow_multiple_replicas_on_same_node`
    * `cortex_query_sharding_enabled` renamed to `query_sharding_enabled`
    * `cortex_query_sharding_msg_size_factor` renamed to `query_sharding_msg_size_factor`
    * `cortex_ruler_allow_multiple_replicas_on_same_node` renamed to `ruler_allow_multiple_replicas_on_same_node`
    * `cortex_store_gateway_data_disk_class` renamed to `store_gateway_data_disk_class`
    * `cortex_store_gateway_data_disk_size` renamed to `store_gateway_data_disk_size`
* [CHANGE] The overrides configmap default mountpoint has changed from `/etc/cortex` to `/etc/mimir`. It can be customized via the `overrides_configmap_mountpoint` config field. #899
* [CHANGE] Enabled in the querier the features to query label names with matchers, PromQL at modifier and query long-term storage for labels. #905
* [CHANGE] Reduced TSDB blocks retention on ingesters disk from 96h to 24h. #905
* [CHANGE] Enabled closing of idle TSDB in ingesters. #905
* [CHANGE] Disabled TSDB isolation in ingesters for better performances. #905
* [CHANGE] Changed log level of querier, query-frontend, query-scheduler and alertmanager from `debug` to `info`. #905
* [CHANGE] Enabled attributes in-memory cache in store-gateway. #905
* [CHANGE] Configured store-gateway to not load blocks containing samples more recent than 10h (because such samples are queried from ingesters). #905
* [CHANGE] Dynamically compute `-compactor.deletion-delay` based on other settings, in order to reduce the deletion delay as much as possible and lower the number of live blocks in the storage. #907
* [CHANGE] The config field `distributorConfig` has been renamed to `ingesterRingClientConfig`. Config field `ringClient` has been removed in favor of `ingesterRingClientConfig`. #997 #1057
* [CHANGE] Gossip.libsonnet has been fixed to modify all ring configurations, not only the ingester ring config. Furthermore it now supports migration via multi KV store. #1057 #1099
* [CHANGE] Changed the default of `bucket_index_enabled` to `true`. #924
* [CHANGE] Remove the support for the test-exporter. #1133
* [CHANGE] Removed `$.distributor_deployment_labels`, `$.ingester_deployment_labels` and `$.querier_deployment_labels` fields, that were used by gossip.libsonnet to inject additional label. Now the label is injected directly into pods of statefulsets and deployments. #1297
* [CHANGE] Disabled `-ingester.readiness-check-ring-health`. #1352
* [CHANGE] Changed Alertmanager CPU request from `100m` to `2` cores, and memory request from `1Gi` to `10Gi`. Set Alertmanager memory limit to `15Gi`. #1206
* [CHANGE] gossip.libsonnet has been renamed to memberlist.libsonnet, and is now imported by default. Use of memberlist for ring is enabled by setting `_config.memberlist_ring_enabled` to true. #1526
* [FEATURE] Added query sharding support. It can be enabled setting `cortex_query_sharding_enabled: true` in the `_config` object. #653
* [FEATURE] Added shuffle-sharding support. It can be enabled and configured using the following config: #902
   ```
   _config+:: {
     shuffle_sharding:: {
       ingester_write_path_enabled: true,
       ingester_read_path_enabled: true,
       querier_enabled: true,
       ruler_enabled: true,
       store_gateway_enabled: true,
     },
   }
   ```
* [FEATURE] Added multi-zone ingesters and store-gateways support. #1352 #1552
* [ENHANCEMENT] Add overrides config to compactor. This allows setting retention configs per user. [#386](https://github.com/grafana/cortex-jsonnet/pull/386)
* [ENHANCEMENT] Added 256MB memory ballast to querier. [#369](https://github.com/grafana/cortex-jsonnet/pull/369)
* [ENHANCEMENT] Update `etcd-operator` to latest version (see https://github.com/grafana/jsonnet-libs/pull/480). [#263](https://github.com/grafana/cortex-jsonnet/pull/263)
* [ENHANCEMENT] Add support for Azure storage in Alertmanager configuration. [#381](https://github.com/grafana/cortex-jsonnet/pull/381)
* [ENHANCEMENT] Add support for running Alertmanager in sharding mode. [#394](https://github.com/grafana/cortex-jsonnet/pull/394)
* [ENHANCEMENT] Allow to customize PromQL engine settings via `queryEngineConfig`. [#399](https://github.com/grafana/cortex-jsonnet/pull/399)
* [ENHANCEMENT] Define Azure object storage ruler args. [#416](https://github.com/grafana/cortex-jsonnet/pull/416)
* [ENHANCEMENT] Added the following config options to allow to schedule multiple replicas of the same service on the same node: [#418](https://github.com/grafana/cortex-jsonnet/pull/418)
  * `cortex_distributor_allow_multiple_replicas_on_same_node`
  * `cortex_ruler_allow_multiple_replicas_on_same_node`
  * `cortex_querier_allow_multiple_replicas_on_same_node`
  * `cortex_query_frontend_allow_multiple_replicas_on_same_node`
* [BUGFIX] Alertmanager: fixed `--alertmanager.cluster.peers` CLI flag passed to alertmanager when HA is enabled. [#329](https://github.com/grafana/cortex-jsonnet/pull/329)
* [BUGFIX] Fixed `-distributor.extend-writes` setting on ruler when `unregister_ingesters_on_shutdown` is disabled. [#369](https://github.com/grafana/cortex-jsonnet/pull/369)
* [BUGFIX] Treat `compactor_blocks_retention_period` type as string rather than int.[#395](https://github.com/grafana/cortex-jsonnet/pull/395)
* [BUGFIX] Pass `-ruler-storage.s3.endpoint` to ruler when using S3. [#421](https://github.com/grafana/cortex-jsonnet/pull/421)
* [BUGFIX] Remove service selector on label `gossip_ring_member` from other services than `gossip-ring`. [#1008](https://github.com/grafana/mimir/pull/1008)
* [BUGFIX] Rename `-ingester.readiness-check-ring-health` to `-ingester.ring.readiness-check-ring-health`, to reflect current name of flag. #1460

### Mimirtool

_Changes since cortextool `0.10.7`._

* [CHANGE] The following environment variables have been renamed: #883
  * `CORTEX_ADDRESS` to `MIMIR_ADDRESS`
  * `CORTEX_API_USER` to `MIMIR_API_USER`
  * `CORTEX_API_KEY` to `MIMIR_API_KEY`
  * `CORTEX_TENANT_ID` to `MIMIR_TENANT_ID`
  * `CORTEX_TLS_CA_PATH` to `MIMIR_TLS_CA_PATH`
  * `CORTEX_TLS_CERT_PATH` to `MIMIR_TLS_CERT_PATH`
  * `CORTEX_TLS_KEY_PATH` to `MIMIR_TLS_KEY_PATH`
* [CHANGE] Change `cortex` backend to `mimir`. #883
* [CHANGE] Do not publish `mimirtool` binary for 386 windows architecture. #1263
* [CHANGE] `analyse` command has been renamed to `analyze`. #1318
* [FEATURE] Support Arm64 on Darwin for all binaries (benchtool etc). https://github.com/grafana/cortex-tools/pull/215
* [ENHANCEMENT] Correctly support federated rules. #823
* [BUGFIX] Fix `cortextool rules` legends displaying wrong symbols for updates and deletions. https://github.com/grafana/cortex-tools/pull/226

### Query-tee

_Changes since Cortex `1.10.0`._

* [ENHANCEMENT] Added `/api/v1/query_exemplars` API endpoint support (no results comparison). #168
* [ENHANCEMENT] Add a flag (`--proxy.compare-use-relative-error`) in the query-tee to compare floating point values using relative error. #208
* [ENHANCEMENT] Add a flag (`--proxy.compare-skip-recent-samples`) in the query-tee to skip comparing recent samples. By default samples not older than 1 minute are skipped. #234
* [BUGFIX] Fixes a panic in the query-tee when comparing result. #207
* [BUGFIX] Ensure POST requests are handled correctly #286

### Blocksconvert

_Changes since Cortex `1.10.0`._

* [CHANGE] Blocksconvert tool was removed from Mimir. #637

### Metaconvert

_Changes since Cortex `1.10.0`._

* [CHANGE] `thanosconvert` tool has been renamed to `metaconvert`. `-config.file` option has been removed, while it now requires `-tenant` option to work on single tenant only. It now also preserves labels recognized by Mimir. #1120

### Test-exporter

_Changes since Cortex `1.10.0`._

* [CHANGE] Removed the test-exporter tool. #1133

### Tools

_Changes since Cortex `1.10.0`._

* [CHANGE] Removed `query-audit`. You can use `query-tee` to compare query results and performances of two Grafana Mimir backends. #1380

## [Cortex 1.10.0 CHANGELOG](https://github.com/grafana/mimir/blob/a13959db5d38ff65c2b7ef52c56331d2f4dbc00c/CHANGELOG.md#cortex-1100--2021-08-03)<|MERGE_RESOLUTION|>--- conflicted
+++ resolved
@@ -73,11 +73,8 @@
 * [ENHANCEMENT] Ingester: reduce memory usage of active series tracker. #5665
 * [ENHANCEMENT] Store-gateway: added `-store-gateway.sharding-ring.auto-forget-enabled` configuration parameter to control whether store-gateway auto-forget feature should be enabled or disabled (enabled by default). #5702
 * [ENHANCEMENT] Querier: improved observability of calls to ingesters during queries. #5724
-<<<<<<< HEAD
+* [ENHANCEMENT] Compactor: block backfilling logging is now more verbose. #5711
 * [ENHANCEMENT] Querier: cancel query requests to ingesters in a zone upon first error received from the zone, to reduce wasted effort spent computing results that won't be used. #5755
-=======
-* [ENHANCEMENT] Compactor: block backfilling logging is now more verbose. #5711
->>>>>>> df45dbee
 * [BUGFIX] Ingester: Handle when previous ring state is leaving and the number of tokens has changed. #5204
 * [BUGFIX] Querier: fix issue where queries that use the `timestamp()` function fail with `execution: attempted to read series at index 0 from stream, but the stream has already been exhausted` if streaming chunks from ingesters to queriers is enabled. #5370
 * [BUGFIX] memberlist: bring back `memberlist_client_kv_store_count` metric that used to exist in Cortex, but got lost during dskit updates before Mimir 2.0. #5377
