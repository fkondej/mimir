// SPDX-License-Identifier: AGPL-3.0-only
//go:build requires_docker

package integration

import (
	"testing"
	"time"

	"github.com/grafana/dskit/cache"
	"github.com/grafana/e2e"
	e2ecache "github.com/grafana/e2e/cache"
	e2edb "github.com/grafana/e2e/db"
	"github.com/prometheus/common/model"
	"github.com/stretchr/testify/require"

	"github.com/grafana/mimir/integration/e2emimir"
)

func TestQueryFrontendUnalignedQuery(t *testing.T) {
<<<<<<< HEAD
	s, err := e2e.NewScenario(networkName)
	require.NoError(t, err)
	defer s.Close()

	memcached := e2ecache.NewMemcached()
	consul := e2edb.NewConsul()
	require.NoError(t, s.StartAndWaitReady(consul, memcached))

	const configFile = ""
	flags := mergeFlags(
		BlocksStorageFlags(),
		BlocksStorageS3Flags(),
	)

	minio := e2edb.NewMinio(9000, flags["-blocks-storage.s3.bucket-name"])
	require.NoError(t, s.StartAndWaitReady(minio))

	flags = mergeFlags(flags, map[string]string{
		"-query-frontend.cache-results":                     "true",
		"-query-frontend.split-queries-by-interval":         "2m",
		"-query-frontend.align-queries-with-step":           "true",
		"-query-frontend.max-cache-freshness":               "0", // Cache everything.
		"-query-frontend.results-cache.backend":             "memcached",
		"-query-frontend.results-cache.memcached.addresses": "dns+" + memcached.NetworkEndpoint(e2ecache.MemcachedPort),

		// Enable protobuf format so that we can use native histograms.
		"-query-frontend.query-result-response-format": "protobuf",
	})
=======
	for _, backend := range []string{cache.BackendMemcached, cache.BackendRedis} {
		t.Run(backend, func(t *testing.T) {
			s, err := e2e.NewScenario(networkName)
			require.NoError(t, err)
			defer s.Close()
>>>>>>> c568e85b

			cacheService := cacheBackend(backend)
			consul := e2edb.NewConsul()
			require.NoError(t, s.StartAndWaitReady(consul, cacheService))

			const configFile = ""
			flags := mergeFlags(
				BlocksStorageFlags(),
				BlocksStorageS3Flags(),
			)

			minio := e2edb.NewMinio(9000, flags["-blocks-storage.s3.bucket-name"])
			require.NoError(t, s.StartAndWaitReady(minio))

			flags = mergeFlags(flags, map[string]string{
				"-query-frontend.cache-results":             "true",
				"-query-frontend.split-queries-by-interval": "2m",
				"-query-frontend.max-cache-freshness":       "0", // Cache everything.
			}, cacheConfig(backend, cacheService))

			// Start the query-frontend.
			queryFrontendAligned := e2emimir.NewQueryFrontend("query-frontend-aligned", mergeFlags(flags, map[string]string{"-query-frontend.align-queries-with-step": "true"}), e2emimir.WithConfigFile(configFile))
			require.NoError(t, s.Start(queryFrontendAligned))

			queryFrontendUnaligned := e2emimir.NewQueryFrontend("query-frontend-unaligned", mergeFlags(flags, map[string]string{"-query-frontend.align-queries-with-step": "false"}), e2emimir.WithConfigFile(configFile))
			require.NoError(t, s.Start(queryFrontendUnaligned))

			querierAligned := e2emimir.NewQuerier("querier-aligned", consul.NetworkHTTPEndpoint(), mergeFlags(flags, map[string]string{"-querier.frontend-address": queryFrontendAligned.NetworkGRPCEndpoint()}), e2emimir.WithConfigFile(configFile))
			querierUnaligned := e2emimir.NewQuerier("querier-unaligned", consul.NetworkHTTPEndpoint(), mergeFlags(flags, map[string]string{"-querier.frontend-address": queryFrontendUnaligned.NetworkGRPCEndpoint()}), e2emimir.WithConfigFile(configFile))

			// Start all other services.
			ingester := e2emimir.NewIngester("ingester", consul.NetworkHTTPEndpoint(), flags, e2emimir.WithConfigFile(configFile))
			distributor := e2emimir.NewDistributor("distributor", consul.NetworkHTTPEndpoint(), flags, e2emimir.WithConfigFile(configFile))

			require.NoError(t, s.StartAndWaitReady(querierAligned, querierUnaligned, ingester, distributor))
			require.NoError(t, s.WaitReady(queryFrontendAligned, queryFrontendUnaligned))

<<<<<<< HEAD
	runTestPushSeriesAndUnalignedQuery(t, c, queryFrontendAligned, queryFrontendUnaligned, user, "series_1", generateFloatSeries, generateExpectedFloats)
	runTestPushSeriesAndUnalignedQuery(t, c, queryFrontendAligned, queryFrontendUnaligned, user, "hseries_1", generateHistogramSeries, generateExpectedHistograms)
}

// generateExpectedFunc defines how to generate the expected float values or histograms from the expectedVector returned with the generated series
type generateExpectedFunc func(start time.Time, end time.Time, step time.Duration, sampleTime time.Time, expectedVector model.Vector, seriesName string) model.Matrix

func runTestPushSeriesAndUnalignedQuery(t *testing.T, c *e2emimir.Client, queryFrontendAligned, queryFrontendUnaligned *e2emimir.MimirService, user, seriesName string, genSeries generateSeriesFunc, genExpected generateExpectedFunc) {
	const step = 1 * time.Minute
=======
			// Check if we're discovering the cache only when running Memcached. The Redis client handles
			// discovery itself when running a cluster or connects to a single machine.
			if backend == cache.BackendMemcached {
				require.NoError(t, queryFrontendAligned.WaitSumMetrics(e2e.Equals(1), "thanos_cache_dns_provider_results"))
				require.NoError(t, queryFrontendUnaligned.WaitSumMetrics(e2e.Equals(1), "thanos_cache_dns_provider_results"))
			}
>>>>>>> c568e85b

			// Wait until the distributor and queriers have updated the ring.
			// The distributor should have 512 tokens for the ingester ring and 1 for the distributor ring
			require.NoError(t, distributor.WaitSumMetrics(e2e.Equals(512+1), "cortex_ring_tokens_total"))
			require.NoError(t, querierAligned.WaitSumMetrics(e2e.Equals(512), "cortex_ring_tokens_total"))
			require.NoError(t, querierUnaligned.WaitSumMetrics(e2e.Equals(512), "cortex_ring_tokens_total"))

			// Push a series for each user to Mimir.
			const user = "user"

			c, err := e2emimir.NewClient(distributor.HTTPEndpoint(), "", "", "", user)
			require.NoError(t, err)

			const step = 1 * time.Minute

			now := time.Now()
			// We derive all other times in this test from "now", so make sure that "now" is not step-aligned.
			if now.Truncate(step).Equal(now) {
				now = now.Add(123 * time.Millisecond)
			}

			sampleTime := now.Add(-3 * time.Minute)

			series, expectedVector, _ := generateSeries("series_1", sampleTime)
			val := expectedVector[0].Value

			res, err := c.Push(series)
			require.NoError(t, err)
			require.Equal(t, 200, res.StatusCode)

			start := now.Add(-5 * time.Minute)
			end := now.Add(5 * time.Minute)

			// First query the frontend that is doing step-alignment.
			{
				c, err := e2emimir.NewClient("", queryFrontendAligned.HTTPEndpoint(), "", "", user)
				require.NoError(t, err)

<<<<<<< HEAD
	series, expectedVector, _ := genSeries(seriesName, sampleTime)
=======
				res, err := c.QueryRange("series_1", start, end, step)
				require.NoError(t, err)
>>>>>>> c568e85b

				// Verify that returned range has sample appearing after "sampleTime", all ts are step-aligned (truncated to step).
				expected := generateExpectedValues(start.Truncate(step), end, step, sampleTime, val)

				require.Equal(t, res.Type(), model.ValMatrix)
				require.Equal(t, res.(model.Matrix), expected)
			}

			// Next let's query the frontend that isn't doing step-alignment.
			{
				c, err := e2emimir.NewClient("", queryFrontendUnaligned.HTTPEndpoint(), "", "", user)
				require.NoError(t, err)

<<<<<<< HEAD
		res, err := c.QueryRange(seriesName, start, end, step)
		require.NoError(t, err)

		// Verify that returned range has sample appearing after "sampleTime", all ts are step-aligned (truncated to step).
		expected := genExpected(start.Truncate(step), end, step, sampleTime, expectedVector, seriesName)
=======
				res, err := c.QueryRange("series_1", start, end, step)
				require.NoError(t, err)

				// Verify that returned result is not step-aligned ("now" is not step-aligned)
				require.NotEqual(t, start, start.Truncate(step))
				expected := generateExpectedValues(start, end, step, sampleTime, val)

				require.Equal(t, res.Type(), model.ValMatrix)
				require.Equal(t, res.(model.Matrix), expected)
			}
		})
>>>>>>> c568e85b

	}

}

<<<<<<< HEAD
		res, err := c.QueryRange(seriesName, start, end, step)
		require.NoError(t, err)

		// Verify that returned result is not step-aligned ("now" is not step-aligned)
		require.NotEqual(t, start, start.Truncate(step))
		expected := genExpected(start, end, step, sampleTime, expectedVector, seriesName)
=======
func cacheBackend(backend string) *e2e.ConcreteService {
	if backend == cache.BackendRedis {
		return e2ecache.NewRedis()
	}

	return e2ecache.NewMemcached()
}
>>>>>>> c568e85b

func cacheConfig(backend string, service *e2e.ConcreteService) map[string]string {
	if backend == cache.BackendRedis {
		return map[string]string{
			"-query-frontend.results-cache.backend":        "redis",
			"-query-frontend.results-cache.redis.endpoint": service.NetworkEndpoint(e2ecache.RedisPort),
		}
	}

	return map[string]string{
		"-query-frontend.results-cache.backend":             "memcached",
		"-query-frontend.results-cache.memcached.addresses": "dns+" + service.NetworkEndpoint(e2ecache.MemcachedPort),
	}
}

func generateExpectedFloats(start time.Time, end time.Time, step time.Duration, sampleTime time.Time, expectedVector model.Vector, seriesName string) model.Matrix {
	val := expectedVector[0].Value

	const loopbackPeriod = 5 * time.Minute

	values := []model.SamplePair(nil)
	for ts := start; !ts.After(end); ts = ts.Add(step) {
		if ts.Before(sampleTime) || ts.After(sampleTime.Add(loopbackPeriod)) {
			continue
		}
		values = append(values, model.SamplePair{
			Timestamp: model.Time(e2e.TimeToMilliseconds(ts)),
			Value:     val,
		})
	}

	expected := model.Matrix{
		&model.SampleStream{
			Metric: map[model.LabelName]model.LabelValue{"__name__": model.LabelValue(seriesName)},
			Values: values,
		},
	}
	return expected
}

func generateExpectedHistograms(start time.Time, end time.Time, step time.Duration, sampleTime time.Time, expectedVector model.Vector, seriesName string) model.Matrix {
	hist := expectedVector[0].Histogram

	const loopbackPeriod = 5 * time.Minute

	histograms := []model.SampleHistogramPair(nil)
	for ts := start; !ts.After(end); ts = ts.Add(step) {
		if ts.Before(sampleTime) || ts.After(sampleTime.Add(loopbackPeriod)) {
			continue
		}
		histograms = append(histograms, model.SampleHistogramPair{
			Timestamp: model.Time(e2e.TimeToMilliseconds(ts)),
			Histogram: hist,
		})
	}

	expected := model.Matrix{
		&model.SampleStream{
			Metric:     map[model.LabelName]model.LabelValue{"__name__": model.LabelValue(seriesName)},
			Histograms: histograms,
		},
	}
	return expected
}<|MERGE_RESOLUTION|>--- conflicted
+++ resolved
@@ -18,42 +18,11 @@
 )
 
 func TestQueryFrontendUnalignedQuery(t *testing.T) {
-<<<<<<< HEAD
-	s, err := e2e.NewScenario(networkName)
-	require.NoError(t, err)
-	defer s.Close()
-
-	memcached := e2ecache.NewMemcached()
-	consul := e2edb.NewConsul()
-	require.NoError(t, s.StartAndWaitReady(consul, memcached))
-
-	const configFile = ""
-	flags := mergeFlags(
-		BlocksStorageFlags(),
-		BlocksStorageS3Flags(),
-	)
-
-	minio := e2edb.NewMinio(9000, flags["-blocks-storage.s3.bucket-name"])
-	require.NoError(t, s.StartAndWaitReady(minio))
-
-	flags = mergeFlags(flags, map[string]string{
-		"-query-frontend.cache-results":                     "true",
-		"-query-frontend.split-queries-by-interval":         "2m",
-		"-query-frontend.align-queries-with-step":           "true",
-		"-query-frontend.max-cache-freshness":               "0", // Cache everything.
-		"-query-frontend.results-cache.backend":             "memcached",
-		"-query-frontend.results-cache.memcached.addresses": "dns+" + memcached.NetworkEndpoint(e2ecache.MemcachedPort),
-
-		// Enable protobuf format so that we can use native histograms.
-		"-query-frontend.query-result-response-format": "protobuf",
-	})
-=======
 	for _, backend := range []string{cache.BackendMemcached, cache.BackendRedis} {
 		t.Run(backend, func(t *testing.T) {
 			s, err := e2e.NewScenario(networkName)
 			require.NoError(t, err)
 			defer s.Close()
->>>>>>> c568e85b
 
 			cacheService := cacheBackend(backend)
 			consul := e2edb.NewConsul()
@@ -72,6 +41,8 @@
 				"-query-frontend.cache-results":             "true",
 				"-query-frontend.split-queries-by-interval": "2m",
 				"-query-frontend.max-cache-freshness":       "0", // Cache everything.
+				// Enable protobuf format so that we can use native histograms.
+				"-query-frontend.query-result-response-format": "protobuf",
 			}, cacheConfig(backend, cacheService))
 
 			// Start the query-frontend.
@@ -91,24 +62,12 @@
 			require.NoError(t, s.StartAndWaitReady(querierAligned, querierUnaligned, ingester, distributor))
 			require.NoError(t, s.WaitReady(queryFrontendAligned, queryFrontendUnaligned))
 
-<<<<<<< HEAD
-	runTestPushSeriesAndUnalignedQuery(t, c, queryFrontendAligned, queryFrontendUnaligned, user, "series_1", generateFloatSeries, generateExpectedFloats)
-	runTestPushSeriesAndUnalignedQuery(t, c, queryFrontendAligned, queryFrontendUnaligned, user, "hseries_1", generateHistogramSeries, generateExpectedHistograms)
-}
-
-// generateExpectedFunc defines how to generate the expected float values or histograms from the expectedVector returned with the generated series
-type generateExpectedFunc func(start time.Time, end time.Time, step time.Duration, sampleTime time.Time, expectedVector model.Vector, seriesName string) model.Matrix
-
-func runTestPushSeriesAndUnalignedQuery(t *testing.T, c *e2emimir.Client, queryFrontendAligned, queryFrontendUnaligned *e2emimir.MimirService, user, seriesName string, genSeries generateSeriesFunc, genExpected generateExpectedFunc) {
-	const step = 1 * time.Minute
-=======
 			// Check if we're discovering the cache only when running Memcached. The Redis client handles
 			// discovery itself when running a cluster or connects to a single machine.
 			if backend == cache.BackendMemcached {
 				require.NoError(t, queryFrontendAligned.WaitSumMetrics(e2e.Equals(1), "thanos_cache_dns_provider_results"))
 				require.NoError(t, queryFrontendUnaligned.WaitSumMetrics(e2e.Equals(1), "thanos_cache_dns_provider_results"))
 			}
->>>>>>> c568e85b
 
 			// Wait until the distributor and queriers have updated the ring.
 			// The distributor should have 512 tokens for the ingester ring and 1 for the distributor ring
@@ -122,82 +81,68 @@
 			c, err := e2emimir.NewClient(distributor.HTTPEndpoint(), "", "", "", user)
 			require.NoError(t, err)
 
-			const step = 1 * time.Minute
-
-			now := time.Now()
-			// We derive all other times in this test from "now", so make sure that "now" is not step-aligned.
-			if now.Truncate(step).Equal(now) {
-				now = now.Add(123 * time.Millisecond)
-			}
-
-			sampleTime := now.Add(-3 * time.Minute)
-
-			series, expectedVector, _ := generateSeries("series_1", sampleTime)
-			val := expectedVector[0].Value
-
-			res, err := c.Push(series)
-			require.NoError(t, err)
-			require.Equal(t, 200, res.StatusCode)
-
-			start := now.Add(-5 * time.Minute)
-			end := now.Add(5 * time.Minute)
-
-			// First query the frontend that is doing step-alignment.
-			{
-				c, err := e2emimir.NewClient("", queryFrontendAligned.HTTPEndpoint(), "", "", user)
-				require.NoError(t, err)
-
-<<<<<<< HEAD
+			runTestPushSeriesAndUnalignedQuery(t, c, queryFrontendAligned, queryFrontendUnaligned, user, "series_1", generateFloatSeries, generateExpectedFloats)
+			runTestPushSeriesAndUnalignedQuery(t, c, queryFrontendAligned, queryFrontendUnaligned, user, "hseries_1", generateHistogramSeries, generateExpectedHistograms)
+		})
+	}
+}
+
+// generateExpectedFunc defines how to generate the expected float values or histograms from the expectedVector returned with the generated series
+type generateExpectedFunc func(start time.Time, end time.Time, step time.Duration, sampleTime time.Time, expectedVector model.Vector, seriesName string) model.Matrix
+
+func runTestPushSeriesAndUnalignedQuery(t *testing.T, c *e2emimir.Client, queryFrontendAligned, queryFrontendUnaligned *e2emimir.MimirService, user, seriesName string, genSeries generateSeriesFunc, genExpected generateExpectedFunc) {
+	const step = 1 * time.Minute
+
+	now := time.Now()
+	// We derive all other times in this test from "now", so make sure that "now" is not step-aligned.
+	if now.Truncate(step).Equal(now) {
+		now = now.Add(123 * time.Millisecond)
+	}
+
+	sampleTime := now.Add(-3 * time.Minute)
+
 	series, expectedVector, _ := genSeries(seriesName, sampleTime)
-=======
-				res, err := c.QueryRange("series_1", start, end, step)
-				require.NoError(t, err)
->>>>>>> c568e85b
-
-				// Verify that returned range has sample appearing after "sampleTime", all ts are step-aligned (truncated to step).
-				expected := generateExpectedValues(start.Truncate(step), end, step, sampleTime, val)
-
-				require.Equal(t, res.Type(), model.ValMatrix)
-				require.Equal(t, res.(model.Matrix), expected)
-			}
-
-			// Next let's query the frontend that isn't doing step-alignment.
-			{
-				c, err := e2emimir.NewClient("", queryFrontendUnaligned.HTTPEndpoint(), "", "", user)
-				require.NoError(t, err)
-
-<<<<<<< HEAD
+
+	res, err := c.Push(series)
+	require.NoError(t, err)
+	require.Equal(t, 200, res.StatusCode)
+
+	start := now.Add(-5 * time.Minute)
+	end := now.Add(5 * time.Minute)
+
+	// First query the frontend that is doing step-alignment.
+	{
+		c, err := e2emimir.NewClient("", queryFrontendAligned.HTTPEndpoint(), "", "", user)
+		require.NoError(t, err)
+
 		res, err := c.QueryRange(seriesName, start, end, step)
 		require.NoError(t, err)
 
 		// Verify that returned range has sample appearing after "sampleTime", all ts are step-aligned (truncated to step).
 		expected := genExpected(start.Truncate(step), end, step, sampleTime, expectedVector, seriesName)
-=======
-				res, err := c.QueryRange("series_1", start, end, step)
-				require.NoError(t, err)
-
-				// Verify that returned result is not step-aligned ("now" is not step-aligned)
-				require.NotEqual(t, start, start.Truncate(step))
-				expected := generateExpectedValues(start, end, step, sampleTime, val)
-
-				require.Equal(t, res.Type(), model.ValMatrix)
-				require.Equal(t, res.(model.Matrix), expected)
-			}
-		})
->>>>>>> c568e85b
-
-	}
-
-}
-
-<<<<<<< HEAD
+
+		require.Equal(t, res.Type(), model.ValMatrix)
+		require.Equal(t, res.(model.Matrix), expected)
+	}
+
+	// Next let's query the frontend that isn't doing step-alignment.
+	{
+		c, err := e2emimir.NewClient("", queryFrontendUnaligned.HTTPEndpoint(), "", "", user)
+		require.NoError(t, err)
+
 		res, err := c.QueryRange(seriesName, start, end, step)
 		require.NoError(t, err)
 
 		// Verify that returned result is not step-aligned ("now" is not step-aligned)
 		require.NotEqual(t, start, start.Truncate(step))
 		expected := genExpected(start, end, step, sampleTime, expectedVector, seriesName)
-=======
+
+		require.Equal(t, res.Type(), model.ValMatrix)
+		require.Equal(t, res.(model.Matrix), expected)
+	}
+
+}
+
 func cacheBackend(backend string) *e2e.ConcreteService {
 	if backend == cache.BackendRedis {
 		return e2ecache.NewRedis()
@@ -205,7 +150,6 @@
 
 	return e2ecache.NewMemcached()
 }
->>>>>>> c568e85b
 
 func cacheConfig(backend string, service *e2e.ConcreteService) map[string]string {
 	if backend == cache.BackendRedis {
