// SPDX-License-Identifier: AGPL-3.0-only
// Provenance-includes-location: https://github.com/cortexproject/cortex/blob/master/integration/querier_test.go
// Provenance-includes-license: Apache-2.0
// Provenance-includes-copyright: The Cortex Authors.
//go:build requires_docker

package integration

import (
	"fmt"
	"strconv"
	"testing"
	"time"

	"github.com/grafana/e2e"
	e2ecache "github.com/grafana/e2e/cache"
	e2edb "github.com/grafana/e2e/db"
	promv1 "github.com/prometheus/client_golang/api/prometheus/v1"
	"github.com/prometheus/common/model"
	"github.com/prometheus/prometheus/model/labels"
	"github.com/prometheus/prometheus/prompb"
	"github.com/stretchr/testify/assert"
	"github.com/stretchr/testify/require"

	"github.com/grafana/mimir/integration/e2emimir"
	"github.com/grafana/mimir/pkg/storage/tsdb"
	"github.com/grafana/mimir/pkg/util"
)

func TestQuerierWithBlocksStorageRunningInMicroservicesMode(t *testing.T) {
	testQuerierWithBlocksStorageRunningInMicroservicesMode(t, generateFloatSeries)
}

func TestQuerierWithBlocksStorageRunningInMicroservicesModeWithHistograms(t *testing.T) {
	testQuerierWithBlocksStorageRunningInMicroservicesMode(t, generateHistogramSeries)
}

func testQuerierWithBlocksStorageRunningInMicroservicesMode(t *testing.T, seriesGenerator func(name string, ts time.Time, additionalLabels ...prompb.Label) (series []prompb.TimeSeries, vector model.Vector, matrix model.Matrix)) {
	tests := map[string]struct {
		tenantShardSize      int
		indexCacheBackend    string
		bucketIndexEnabled   bool
		queryShardingEnabled bool
	}{
		"shard size 0, inmemory index cache": {
			tenantShardSize:   0,
			indexCacheBackend: tsdb.IndexCacheBackendInMemory,
		},
		"shard size 0, memcached index cache": {
			tenantShardSize:   0,
			indexCacheBackend: tsdb.IndexCacheBackendMemcached,
		},
		"shard size 1, memcached index cache": {
			tenantShardSize:   1,
			indexCacheBackend: tsdb.IndexCacheBackendMemcached,
		},
		"shard size 0, inmemory index cache, bucket index enabled": {
			indexCacheBackend:  tsdb.IndexCacheBackendInMemory,
			bucketIndexEnabled: true,
		},
		"shard size 1, memcached index cache, bucket index enabled": {
			tenantShardSize:    1,
			indexCacheBackend:  tsdb.IndexCacheBackendMemcached,
			bucketIndexEnabled: true,
		},
		"shard size 1, ingester gRPC streaming enabled, memcached index cache, bucket index enabled, query sharding enabled": {
			tenantShardSize:      1,
			indexCacheBackend:    tsdb.IndexCacheBackendMemcached,
			bucketIndexEnabled:   true,
			queryShardingEnabled: true,
		},
	}

	const blockRangePeriod = 5 * time.Second

	s, err := e2e.NewScenario(networkName)
	require.NoError(t, err)
	defer s.Close()

	// Configure the blocks storage to frequently compact TSDB head
	// and ship blocks to the storage.
	commonFlags := mergeFlags(BlocksStorageFlags(), BlocksStorageS3Flags(), map[string]string{
		"-blocks-storage.tsdb.block-ranges-period": blockRangePeriod.String(),
		"-blocks-storage.tsdb.ship-interval":       "1s",
		"-blocks-storage.tsdb.retention-period":    "1ms", // Retention period counts from the moment the block was uploaded to storage so we're setting it deliberatelly small so block gets deleted as soon as possible
	})

	// Start dependencies in common with all test cases.
	consul := e2edb.NewConsul()
	minio := e2edb.NewMinio(9000, commonFlags["-blocks-storage.s3.bucket-name"])
	require.NoError(t, s.StartAndWaitReady(consul, minio))

	// Start Mimir components in common with all test cases.
	distributor := e2emimir.NewDistributor("distributor", consul.NetworkHTTPEndpoint(), commonFlags)
	ingester := e2emimir.NewIngester("ingester", consul.NetworkHTTPEndpoint(), commonFlags)
	require.NoError(t, s.StartAndWaitReady(distributor, ingester))

	// Wait until both the distributor and querier have updated the ring. The querier will also watch
	// the store-gateway ring if blocks sharding is enabled.
	// The distributor should have 512 tokens for the ingester ring and 1 for the distributor ring
	require.NoError(t, distributor.WaitSumMetrics(e2e.Equals(512+1), "cortex_ring_tokens_total"))

	// Push some series to Mimir.
	writeClient, err := e2emimir.NewClient(distributor.HTTPEndpoint(), "", "", "", "user-1")
	require.NoError(t, err)

	series1Name := "series_1"
	series2Name := "series_2"
	series1Timestamp := time.Now()
	series2Timestamp := series1Timestamp.Add(blockRangePeriod * 2)
	series1, expectedVector1, _ := seriesGenerator(series1Name, series1Timestamp, prompb.Label{Name: series1Name, Value: series1Name})
	series2, expectedVector2, _ := seriesGenerator(series2Name, series2Timestamp, prompb.Label{Name: series2Name, Value: series2Name})

	res, err := writeClient.Push(series1)
	require.NoError(t, err)
	require.Equal(t, 200, res.StatusCode)

	res, err = writeClient.Push(series2)
	require.NoError(t, err)
	require.Equal(t, 200, res.StatusCode)

	// Wait until the TSDB head is compacted and shipped to the storage.
	// The shipped block contains the 1st series, while the 2ns series is in the head.
	require.NoError(t, ingester.WaitSumMetrics(e2e.Equals(1), "cortex_ingester_shipper_uploads_total"))
	require.NoError(t, ingester.WaitSumMetrics(e2e.Equals(1), "cortex_ingester_memory_series"))
	require.NoError(t, ingester.WaitSumMetrics(e2e.Equals(2), "cortex_ingester_memory_series_created_total"))
	require.NoError(t, ingester.WaitSumMetrics(e2e.Equals(1), "cortex_ingester_memory_series_removed_total"))

	// Push another series to further compact another block and delete the first block
	// due to expired retention.
	series3Name := "series_3"
	series3Timestamp := series2Timestamp.Add(blockRangePeriod * 2)
	series3, expectedVector3, _ := seriesGenerator(series3Name, series3Timestamp, prompb.Label{Name: series3Name, Value: series3Name})

	res, err = writeClient.Push(series3)
	require.NoError(t, err)
	require.Equal(t, 200, res.StatusCode)

	require.NoError(t, ingester.WaitSumMetrics(e2e.Equals(2), "cortex_ingester_shipper_uploads_total"))
	require.NoError(t, ingester.WaitSumMetrics(e2e.Equals(1), "cortex_ingester_memory_series"))
	require.NoError(t, ingester.WaitSumMetrics(e2e.Equals(3), "cortex_ingester_memory_series_created_total"))
	require.NoError(t, ingester.WaitSumMetrics(e2e.Equals(2), "cortex_ingester_memory_series_removed_total"))

	// Start the compactor to have the bucket index created before querying.
	// This is only required for tests using the bucket index, but doesn't hurt doing it for all of them.
	compactor := e2emimir.NewCompactor("compactor", consul.NetworkHTTPEndpoint(), commonFlags)
	require.NoError(t, s.StartAndWaitReady(compactor))

	for testName, testCfg := range tests {
		t.Run(testName, func(t *testing.T) {
			// We start a dedicated memcached for each test case because we want each test to start
			// with an empty cache.
			memcached := e2ecache.NewMemcached()
			t.Cleanup(func() { require.NoError(t, s.Stop(memcached)) })
			require.NoError(t, s.StartAndWaitReady(memcached))

			flags := mergeFlags(commonFlags, map[string]string{
				"-blocks-storage.bucket-store.index-cache.memcached.addresses": "dns+" + memcached.NetworkEndpoint(e2ecache.MemcachedPort),
				"-blocks-storage.bucket-store.sync-interval":                   "1s",
				"-blocks-storage.bucket-store.index-cache.backend":             testCfg.indexCacheBackend,
				"-blocks-storage.bucket-store.bucket-index.enabled":            strconv.FormatBool(testCfg.bucketIndexEnabled),
				"-store-gateway.tenant-shard-size":                             fmt.Sprintf("%d", testCfg.tenantShardSize),
				"-query-frontend.query-stats-enabled":                          "true",
				"-query-frontend.parallelize-shardable-queries":                strconv.FormatBool(testCfg.queryShardingEnabled),
			})

			// Start store-gateways.
			storeGateway1 := e2emimir.NewStoreGateway("store-gateway-1", consul.NetworkHTTPEndpoint(), flags)
			storeGateway2 := e2emimir.NewStoreGateway("store-gateway-2", consul.NetworkHTTPEndpoint(), flags)
			storeGateways := e2emimir.NewCompositeMimirService(storeGateway1, storeGateway2)
			t.Cleanup(func() { require.NoError(t, s.Stop(storeGateway1, storeGateway2)) })
			require.NoError(t, s.StartAndWaitReady(storeGateway1, storeGateway2))

			// Start the query-frontend but do not check for readiness yet.
			queryFrontend := e2emimir.NewQueryFrontend("query-frontend", flags)
			t.Cleanup(func() { require.NoError(t, s.Stop(queryFrontend)) })
			require.NoError(t, s.Start(queryFrontend))

			// Configure the querier to connect to the query-frontend.
			flags["-querier.frontend-address"] = queryFrontend.NetworkGRPCEndpoint()

			// Start the querier with configuring store-gateway addresses if sharding is disabled.
			querier := e2emimir.NewQuerier("querier", consul.NetworkHTTPEndpoint(), flags)
			t.Cleanup(func() { require.NoError(t, s.Stop(querier)) })
			require.NoError(t, s.StartAndWaitReady(querier))
			require.NoError(t, s.WaitReady(queryFrontend))

			// Wait until the querier has updated the ring. The querier will also watch
			// the store-gateway ring if blocks sharding is enabled.
			require.NoError(t, querier.WaitSumMetrics(e2e.Equals(float64(512+(512*storeGateways.NumInstances()))), "cortex_ring_tokens_total"))

			if !testCfg.bucketIndexEnabled {
				// Wait until the querier has discovered the uploaded blocks.
				require.NoError(t, querier.WaitSumMetrics(e2e.Equals(2), "cortex_blocks_meta_synced"))
			}

			// Wait until the store-gateway has synched the new uploaded blocks. When sharding is enabled
			// we don't known which store-gateway instance will synch the blocks, so we need to wait on
			// metrics extracted from all instances.
			require.NoError(t, storeGateways.WaitSumMetrics(e2e.Equals(2), "cortex_bucket_store_blocks_loaded"))

			// Check how many tenants have been discovered and synced by store-gateways.
			require.NoError(t, storeGateways.WaitSumMetrics(e2e.Equals(float64(1*storeGateways.NumInstances())), "cortex_bucket_stores_tenants_discovered"))
			if testCfg.tenantShardSize > 0 {
				require.NoError(t, storeGateways.WaitSumMetrics(e2e.Equals(float64(1)), "cortex_bucket_stores_tenants_synced"))
			} else {
				require.NoError(t, storeGateways.WaitSumMetrics(e2e.Equals(float64(1*storeGateways.NumInstances())), "cortex_bucket_stores_tenants_synced"))
			}

			// Query back the series (1 only in the storage, 1 only in the ingesters, 1 on both).
			expectedFetchedSeries := 0

			instantQueriesCount := 0
			c, err := e2emimir.NewClient("", queryFrontend.HTTPEndpoint(), "", "", "user-1")
			require.NoError(t, err)
			instantQueriesCount++

			result, err := c.Query(series1Name, series1Timestamp)
			require.NoError(t, err)
			require.Equal(t, model.ValVector, result.Type())
			assert.Equal(t, expectedVector1, result.(model.Vector))
			expectedFetchedSeries++ // Storage only.
			// thanos_store_index_cache_requests_total: ExpandedPostings: 1, Postings: 1, Series: 1
			instantQueriesCount++

			result, err = c.Query(series2Name, series2Timestamp)
			require.NoError(t, err)
			require.Equal(t, model.ValVector, result.Type())
			assert.Equal(t, expectedVector2, result.(model.Vector))
			expectedFetchedSeries += 2 // Ingester + storage.
			// thanos_store_index_cache_requests_total: ExpandedPostings: 3, Postings: 2, Series: 2
			instantQueriesCount++

			result, err = c.Query(series3Name, series3Timestamp)
			require.NoError(t, err)
			require.Equal(t, model.ValVector, result.Type())
			assert.Equal(t, expectedVector3, result.(model.Vector))
			expectedFetchedSeries++ // Ingester only.
			// thanos_store_index_cache_requests_total: ExpandedPostings: 5, Postings: 2, Series: 2
			instantQueriesCount++

			// Check the in-memory index cache metrics (in the store-gateway).
			require.NoError(t, storeGateways.WaitSumMetrics(e2e.Equals(9), "thanos_store_index_cache_requests_total")) // 5 + 2 + 2
			require.NoError(t, storeGateways.WaitSumMetrics(e2e.Equals(0), "thanos_store_index_cache_hits_total"))     // no cache hit cause the cache was empty

			if testCfg.indexCacheBackend == tsdb.IndexCacheBackendInMemory {
				require.NoError(t, storeGateways.WaitSumMetrics(e2e.Equals(2*2+2+3), "thanos_store_index_cache_items"))             // 2 series both for postings and series cache, 2 expanded postings on one block, 3 on another one
				require.NoError(t, storeGateways.WaitSumMetrics(e2e.Equals(2*2+2+3), "thanos_store_index_cache_items_added_total")) // 2 series both for postings and series cache, 2 expanded postings on one block, 3 on another one
			} else if testCfg.indexCacheBackend == tsdb.IndexCacheBackendMemcached {
				require.NoError(t, storeGateways.WaitSumMetrics(e2e.Equals(9*2), "thanos_memcached_operations_total")) // one set for each get
			}

			// Query back again the 1st series from storage. This time it should use the index cache.
			result, err = c.Query(series1Name, series1Timestamp)
			require.NoError(t, err)
			require.Equal(t, model.ValVector, result.Type())
			assert.Equal(t, expectedVector1, result.(model.Vector))
			expectedFetchedSeries++ // Storage only.

			require.NoError(t, storeGateways.WaitSumMetrics(e2e.Equals(9+2), "thanos_store_index_cache_requests_total"))
			require.NoError(t, storeGateways.WaitSumMetrics(e2e.Equals(2), "thanos_store_index_cache_hits_total")) // this time has used the index cache

			if testCfg.indexCacheBackend == tsdb.IndexCacheBackendInMemory {
				require.NoError(t, storeGateways.WaitSumMetrics(e2e.Equals(2*2+2+3), "thanos_store_index_cache_items"))             // as before
				require.NoError(t, storeGateways.WaitSumMetrics(e2e.Equals(2*2+2+3), "thanos_store_index_cache_items_added_total")) // as before
			} else if testCfg.indexCacheBackend == tsdb.IndexCacheBackendMemcached {
				require.NoError(t, storeGateways.WaitSumMetrics(e2e.Equals(9*2+2), "thanos_memcached_operations_total")) // as before + 2 gets (expanded postings and series)
			}

			// Query range. We expect 1 data point with a value of 3 (number of series).
			// Run this query multiple times to ensure each time we get the same result.
			const numRangeQueries = 10

			for i := 0; i < numRangeQueries; i++ {
				result, err = c.QueryRange(`count({__name__=~"series.*"})`, series3Timestamp, series3Timestamp, time.Minute)
				require.NoError(t, err)
				require.Equal(t, model.ValMatrix, result.Type())

				matrix := result.(model.Matrix)
				require.Equal(t, 1, len(matrix))
				require.Equal(t, 1, len(matrix[0].Values))
				assert.Equal(t, model.SampleValue(3), matrix[0].Values[0].Value)
				expectedFetchedSeries += 4 // series_2 is fetched both from ingester and storage, while other series are fetched either from ingester or storage.
			}

			// This instant query can be sharded.
			result, err = c.Query(`count({__name__=~"series.*"})`, series3Timestamp)
			require.NoError(t, err)
			require.Equal(t, model.ValVector, result.Type())
			vector := result.(model.Vector)
			require.Equal(t, 1, len(vector))
			require.Equal(t, model.SampleValue(3), vector[0].Value)
			instantQueriesCount++
			expectedFetchedSeries += 4 // series_2 is fetched both from ingester and storage, while other series are fetched either from ingester or storage.

			// When query sharding is enabled, we expect the range & instant queries above to be sharded.
			if testCfg.queryShardingEnabled {
				require.NoError(t, queryFrontend.WaitSumMetrics(e2e.Equals(numRangeQueries+float64(instantQueriesCount)), "cortex_frontend_query_sharding_rewrites_attempted_total"))
				require.NoError(t, queryFrontend.WaitSumMetrics(e2e.Equals(numRangeQueries+1), "cortex_frontend_query_sharding_rewrites_succeeded_total"))
				require.NoError(t, queryFrontend.WaitSumMetrics(e2e.Equals((numRangeQueries+1)*16), "cortex_frontend_sharded_queries_total"))
			}

			// Check query stats (supported only when gRPC streaming is enabled).
			require.NoError(t, queryFrontend.WaitSumMetrics(e2e.Equals(float64(expectedFetchedSeries)), "cortex_query_fetched_series_total"))

			// Query metadata.
			testMetadataQueriesWithBlocksStorage(t, c, series1[0], series2[0], series3[0], blockRangePeriod)

			// Ensure no service-specific metrics prefix is used by the wrong service.
			assertServiceMetricsPrefixes(t, Distributor, distributor)
			assertServiceMetricsPrefixes(t, Ingester, ingester)
			assertServiceMetricsPrefixes(t, Querier, querier)
			assertServiceMetricsPrefixes(t, StoreGateway, storeGateway1)
			assertServiceMetricsPrefixes(t, StoreGateway, storeGateway2)
		})
	}
}

func TestQuerierWithBlocksStorageRunningInSingleBinaryMode(t *testing.T) {
	tests := map[string]struct {
		indexCacheBackend    string
		bucketIndexEnabled   bool
		queryShardingEnabled bool
	}{
		"inmemory index cache": {
			indexCacheBackend: tsdb.IndexCacheBackendInMemory,
		},
		"memcached index cache": {
			indexCacheBackend: tsdb.IndexCacheBackendMemcached,
		},
		"memcached index cache, bucket index enabled": {
			indexCacheBackend:  tsdb.IndexCacheBackendMemcached,
			bucketIndexEnabled: true,
		},
		"inmemory index cache, query sharding enabled": {
			indexCacheBackend:    tsdb.IndexCacheBackendInMemory,
			queryShardingEnabled: true,
		},
	}

	for testName, testCfg := range tests {
		t.Run(testName, func(t *testing.T) {
			const blockRangePeriod = 5 * time.Second

			s, err := e2e.NewScenario(networkName)
			require.NoError(t, err)
			defer s.Close()

			// Start dependencies.
			consul := e2edb.NewConsul()
			minio := e2edb.NewMinio(9000, blocksBucketName)
			memcached := e2ecache.NewMemcached()
			require.NoError(t, s.StartAndWaitReady(consul, minio, memcached))

			// Setting the replication factor equal to the number of Mimir replicas
			// make sure each replica creates the same blocks, so the total number of
			// blocks is stable and easy to assert on.
			const seriesReplicationFactor = 2

			// Configure the blocks storage to frequently compact TSDB head
			// and ship blocks to the storage.
			flags := mergeFlags(BlocksStorageFlags(), BlocksStorageS3Flags(), map[string]string{
				"-blocks-storage.tsdb.block-ranges-period":                     blockRangePeriod.String(),
				"-blocks-storage.tsdb.ship-interval":                           "1s",
				"-blocks-storage.bucket-store.sync-interval":                   "1s",
				"-blocks-storage.tsdb.retention-period":                        ((blockRangePeriod * 2) - 1).String(),
				"-blocks-storage.bucket-store.index-cache.backend":             testCfg.indexCacheBackend,
				"-blocks-storage.bucket-store.index-cache.memcached.addresses": "dns+" + memcached.NetworkEndpoint(e2ecache.MemcachedPort),
				"-blocks-storage.bucket-store.bucket-index.enabled":            strconv.FormatBool(testCfg.bucketIndexEnabled),

				// Ingester.
				"-ingester.ring.store":           "consul",
				"-ingester.ring.consul.hostname": consul.NetworkHTTPEndpoint(),
				// Distributor.
				"-ingester.ring.replication-factor": strconv.FormatInt(seriesReplicationFactor, 10),
				"-distributor.ring.store":           "consul",
				"-distributor.ring.consul.hostname": consul.NetworkHTTPEndpoint(),
				// Store-gateway.
				"-store-gateway.sharding-ring.store":              "consul",
				"-store-gateway.sharding-ring.consul.hostname":    consul.NetworkHTTPEndpoint(),
				"-store-gateway.sharding-ring.replication-factor": "1",
				"-compactor.ring.store":                           "consul",
				"-compactor.ring.consul.hostname":                 consul.NetworkHTTPEndpoint(),
				"-compactor.cleanup-interval":                     "2s", // Update bucket index often.
				// Query-frontend.
				"-query-frontend.parallelize-shardable-queries": strconv.FormatBool(testCfg.queryShardingEnabled),
			})

			// Start Mimir replicas.
			mimir1 := e2emimir.NewSingleBinary("mimir-1", e2e.MergeFlags(DefaultSingleBinaryFlags(), flags))
			mimir2 := e2emimir.NewSingleBinary("mimir-2", e2e.MergeFlags(DefaultSingleBinaryFlags(), flags))
			cluster := e2emimir.NewCompositeMimirService(mimir1, mimir2)
			require.NoError(t, s.StartAndWaitReady(mimir1, mimir2))

			// Wait until Mimir replicas have updated the ring state.
			for _, replica := range cluster.Instances() {
				numTokensPerInstance := 512     // Ingesters ring.
				numTokensPerInstance++          // Distributors ring
				numTokensPerInstance += 512     // Compactor ring.
				numTokensPerInstance += 512 * 2 // Store-gateway ring (read both by the querier and store-gateway).

				require.NoError(t, replica.WaitSumMetrics(e2e.Equals(float64(numTokensPerInstance*cluster.NumInstances())), "cortex_ring_tokens_total"))
			}

			c, err := e2emimir.NewClient(mimir1.HTTPEndpoint(), mimir2.HTTPEndpoint(), "", "", "user-1")
			require.NoError(t, err)

			// Push some series to Mimir.
			series1Name := "series_1"
			series2Name := "series_2"
			series1Timestamp := time.Now()
			series2Timestamp := series1Timestamp.Add(blockRangePeriod * 2)
			series1, expectedVector1, _ := generateFloatSeries(series1Name, series1Timestamp, prompb.Label{Name: series1Name, Value: series1Name})
			series2, expectedVector2, _ := generateHistogramSeries(series2Name, series2Timestamp, prompb.Label{Name: series2Name, Value: series2Name})

			res, err := c.Push(series1)
			require.NoError(t, err)
			require.Equal(t, 200, res.StatusCode)

			res, err = c.Push(series2)
			require.NoError(t, err)
			require.Equal(t, 200, res.StatusCode)

			// Wait until the TSDB head is compacted and shipped to the storage.
			// The shipped block contains the 1st series, while the 2nd series is in the head.
			require.NoError(t, cluster.WaitSumMetrics(e2e.Equals(float64(1*cluster.NumInstances())), "cortex_ingester_shipper_uploads_total"))
			require.NoError(t, cluster.WaitSumMetrics(e2e.Equals(float64(1*cluster.NumInstances())), "cortex_ingester_memory_series"))
			require.NoError(t, cluster.WaitSumMetrics(e2e.Equals(float64(2*cluster.NumInstances())), "cortex_ingester_memory_series_created_total"))
			require.NoError(t, cluster.WaitSumMetrics(e2e.Equals(float64(1*cluster.NumInstances())), "cortex_ingester_memory_series_removed_total"))

			// Push another series to further compact another block and delete the first block
			// due to expired retention.
			series3Name := "series_3"
			series3Timestamp := series2Timestamp.Add(blockRangePeriod * 2)
			series3, expectedVector3, _ := generateFloatSeries(series3Name, series3Timestamp, prompb.Label{Name: series3Name, Value: series3Name})

			res, err = c.Push(series3)
			require.NoError(t, err)
			require.Equal(t, 200, res.StatusCode)

			require.NoError(t, cluster.WaitSumMetrics(e2e.Equals(float64(2*cluster.NumInstances())), "cortex_ingester_shipper_uploads_total"))
			require.NoError(t, cluster.WaitSumMetrics(e2e.Equals(float64(1*cluster.NumInstances())), "cortex_ingester_memory_series"))
			require.NoError(t, cluster.WaitSumMetrics(e2e.Equals(float64(3*cluster.NumInstances())), "cortex_ingester_memory_series_created_total"))
			require.NoError(t, cluster.WaitSumMetrics(e2e.Equals(float64(2*cluster.NumInstances())), "cortex_ingester_memory_series_removed_total"))

			if !testCfg.bucketIndexEnabled {
				// Wait until the querier has discovered the uploaded blocks (discovered both by the querier and store-gateway).
				require.NoError(t, cluster.WaitSumMetricsWithOptions(e2e.Equals(float64(2*cluster.NumInstances()*2)), []string{"cortex_blocks_meta_synced"}, e2e.WithLabelMatchers(
					labels.MustNewMatcher(labels.MatchEqual, "component", "querier"))))
			}

			// Wait until the store-gateway has synched the new uploaded blocks. The number of blocks loaded
			// may be greater than expected if the compactor is running (there may have been compacted).
			const shippedBlocks = 2
			require.NoError(t, cluster.WaitSumMetrics(e2e.GreaterOrEqual(float64(shippedBlocks*seriesReplicationFactor)), "cortex_bucket_store_blocks_loaded"))

			var expectedCacheRequests int

			// Query back the series (1 only in the storage, 1 only in the ingesters, 1 on both).
			// For every series in a block we expect
			// - 1 cache request for expanded postings
			// - 1 cache request for postings for each matcher (provided matchers are simple MatchEQ matchers)
			// - 1 cache request for each series
			//
			// If the series does not exist in the block, then we return early after checking expanded postings and
			// subsequently the index on disk.
			result, err := c.Query(series1Name, series1Timestamp)
			require.NoError(t, err)
			require.Equal(t, model.ValVector, result.Type())
			assert.Equal(t, expectedVector1, result.(model.Vector))
			expectedCacheRequests += seriesReplicationFactor * 3 // expanded postings, postings, series

			result, err = c.Query(series2Name, series2Timestamp)
			require.NoError(t, err)
			require.Equal(t, model.ValVector, result.Type())
			assert.Equal(t, expectedVector2, result.(model.Vector))
			expectedCacheRequests += seriesReplicationFactor*3 + seriesReplicationFactor // expanded postings, postings, series for 1 time range; only expaned postings for another

			result, err = c.Query(series3Name, series3Timestamp)
			require.NoError(t, err)
			require.Equal(t, model.ValVector, result.Type())
			assert.Equal(t, expectedVector3, result.(model.Vector))
			expectedCacheRequests += seriesReplicationFactor * 2 // expanded postings for 2 time ranges

			expectedMemcachedOps := 2 * expectedCacheRequests // Same reasoning as for expectedCacheRequests, but this also includes a set for each get

			// Check the in-memory index cache metrics (in the store-gateway).
			require.NoError(t, cluster.WaitSumMetrics(e2e.Equals(float64(expectedCacheRequests)), "thanos_store_index_cache_requests_total"))
			require.NoError(t, cluster.WaitSumMetrics(e2e.Equals(0), "thanos_store_index_cache_hits_total")) // no cache hit cause the cache was empty
			if testCfg.indexCacheBackend == tsdb.IndexCacheBackendInMemory {
				require.NoError(t, cluster.WaitSumMetrics(e2e.Equals(float64((2*2+2+3)*seriesReplicationFactor)), "thanos_store_index_cache_items"))             // 2 series both for postings and series cache, 2 expanded postings on one block, 3 on another one
				require.NoError(t, cluster.WaitSumMetrics(e2e.Equals(float64((2*2+2+3)*seriesReplicationFactor)), "thanos_store_index_cache_items_added_total")) // 2 series both for postings and series cache, 2 expanded postings on one block, 3 on another one
			} else if testCfg.indexCacheBackend == tsdb.IndexCacheBackendMemcached {
				require.NoError(t, cluster.WaitSumMetrics(e2e.Equals(float64(expectedMemcachedOps)), "thanos_memcached_operations_total"))
			}

			// Query back again the 1st series from storage. This time it should use the index cache.
			// It should get a hit on expanded postings; this means that it will not request individual postings for matchers.
			// It should get a hit on series.
			// We expect 3 cache requests and 3 cache hits.
			result, err = c.Query(series1Name, series1Timestamp)
			require.NoError(t, err)
			require.Equal(t, model.ValVector, result.Type())
			assert.Equal(t, expectedVector1, result.(model.Vector))
			expectedCacheRequests += seriesReplicationFactor * 2 // expanded postings and series
			expectedMemcachedOps += seriesReplicationFactor * 2  // there is no set after the gets this time

			require.NoError(t, cluster.WaitSumMetrics(e2e.Equals(float64(expectedCacheRequests)), "thanos_store_index_cache_requests_total"))
			require.NoError(t, cluster.WaitSumMetrics(e2e.Equals(float64(2*seriesReplicationFactor)), "thanos_store_index_cache_hits_total")) // this time has used the index cache

			if testCfg.indexCacheBackend == tsdb.IndexCacheBackendInMemory {
				require.NoError(t, cluster.WaitSumMetrics(e2e.Equals(float64((2*2+2+3)*seriesReplicationFactor)), "thanos_store_index_cache_items"))             // as before
				require.NoError(t, cluster.WaitSumMetrics(e2e.Equals(float64((2*2+2+3)*seriesReplicationFactor)), "thanos_store_index_cache_items_added_total")) // as before
			} else if testCfg.indexCacheBackend == tsdb.IndexCacheBackendMemcached {
				require.NoError(t, cluster.WaitSumMetrics(e2e.Equals(float64(expectedMemcachedOps)), "thanos_memcached_operations_total"))
			}

			// Query metadata.
			testMetadataQueriesWithBlocksStorage(t, c, series1[0], series2[0], series3[0], blockRangePeriod)
		})
	}
}

func testMetadataQueriesWithBlocksStorage(
	t *testing.T,
	c *e2emimir.Client,
	lastSeriesInStorage prompb.TimeSeries,
	lastSeriesInIngesterBlocks prompb.TimeSeries,
	firstSeriesInIngesterHead prompb.TimeSeries,
	blockRangePeriod time.Duration,
) {
	// This is hacky, don't use for anything serious
	timeStampFromSeries := func(ts prompb.TimeSeries) time.Time {
		if len(ts.Samples) > 0 {
			return util.TimeFromMillis(ts.Samples[0].Timestamp)
		}
		if len(ts.Histograms) > 0 {
			return util.TimeFromMillis(ts.Histograms[0].Timestamp)
		}
		panic("No samples or histograms")
	}

	var (
		lastSeriesInIngesterBlocksName = getMetricName(lastSeriesInIngesterBlocks.Labels)
		firstSeriesInIngesterHeadName  = getMetricName(firstSeriesInIngesterHead.Labels)
		lastSeriesInStorageName        = getMetricName(lastSeriesInStorage.Labels)

		lastSeriesInStorageTs        = timeStampFromSeries(lastSeriesInStorage)
		lastSeriesInIngesterBlocksTs = timeStampFromSeries(lastSeriesInIngesterBlocks)
		firstSeriesInIngesterHeadTs  = timeStampFromSeries(firstSeriesInIngesterHead)
	)

	type seriesTest struct {
		lookup string
		ok     bool
		resp   []prompb.Label
	}
	type labelValuesTest struct {
		label   string
		matches []string
		resp    []string
	}

	testCases := map[string]struct {
		from time.Time
		to   time.Time

		seriesTests []seriesTest

		labelValuesTests []labelValuesTest

		labelNames []string
	}{
		"query metadata entirely inside the head range": {
			from: firstSeriesInIngesterHeadTs,
			to:   firstSeriesInIngesterHeadTs.Add(blockRangePeriod),
			seriesTests: []seriesTest{
				{
					lookup: firstSeriesInIngesterHeadName,
					ok:     true,
					resp:   firstSeriesInIngesterHead.Labels,
				},
				{
					lookup: lastSeriesInIngesterBlocksName,
					ok:     false,
				},
				{
					lookup: lastSeriesInStorageName,
					ok:     false,
				},
			},
			labelValuesTests: []labelValuesTest{
				{
					label: labels.MetricName,
					resp:  []string{firstSeriesInIngesterHeadName},
				},
				{
					label:   labels.MetricName,
					resp:    []string{firstSeriesInIngesterHeadName},
					matches: []string{firstSeriesInIngesterHeadName},
				},
				{
					label:   labels.MetricName,
					resp:    []string{},
					matches: []string{lastSeriesInStorageName},
				},
			},
			labelNames: []string{labels.MetricName, firstSeriesInIngesterHeadName},
		},
		"query metadata entirely inside the ingester range but outside the head range": {
			from: lastSeriesInIngesterBlocksTs,
			to:   lastSeriesInIngesterBlocksTs.Add(blockRangePeriod / 2),
			seriesTests: []seriesTest{
				{
					lookup: firstSeriesInIngesterHeadName,
					ok:     false,
				},
				{
					lookup: lastSeriesInIngesterBlocksName,
					ok:     true,
					resp:   lastSeriesInIngesterBlocks.Labels,
				},
				{
					lookup: lastSeriesInStorageName,
					ok:     false,
				},
			},
			labelValuesTests: []labelValuesTest{
				{
					label: labels.MetricName,
					resp:  []string{lastSeriesInIngesterBlocksName},
				},

				{
					label:   labels.MetricName,
					resp:    []string{lastSeriesInIngesterBlocksName},
					matches: []string{lastSeriesInIngesterBlocksName},
				},
				{
					label:   labels.MetricName,
					resp:    []string{},
					matches: []string{firstSeriesInIngesterHeadName},
				},
			},
			labelNames: []string{labels.MetricName, lastSeriesInIngesterBlocksName},
		},
		"query metadata partially inside the ingester range": {
			from: lastSeriesInStorageTs.Add(-blockRangePeriod),
			to:   firstSeriesInIngesterHeadTs.Add(blockRangePeriod),
			seriesTests: []seriesTest{
				{
					lookup: firstSeriesInIngesterHeadName,
					ok:     true,
					resp:   firstSeriesInIngesterHead.Labels,
				},
				{
					lookup: lastSeriesInIngesterBlocksName,
					ok:     true,
					resp:   lastSeriesInIngesterBlocks.Labels,
				},
				{
					lookup: lastSeriesInStorageName,
					ok:     true,
					resp:   lastSeriesInStorage.Labels,
				},
			},
			labelValuesTests: []labelValuesTest{
				{
					label: labels.MetricName,
					resp:  []string{lastSeriesInStorageName, lastSeriesInIngesterBlocksName, firstSeriesInIngesterHeadName},
				},
				{
					label:   labels.MetricName,
					resp:    []string{lastSeriesInStorageName},
					matches: []string{lastSeriesInStorageName},
				},
				{
					label:   labels.MetricName,
					resp:    []string{lastSeriesInIngesterBlocksName},
					matches: []string{lastSeriesInIngesterBlocksName},
				},
				{
					label:   labels.MetricName,
					resp:    []string{lastSeriesInStorageName, lastSeriesInIngesterBlocksName},
					matches: []string{lastSeriesInStorageName, lastSeriesInIngesterBlocksName},
				},
			},
			labelNames: []string{labels.MetricName, lastSeriesInStorageName, lastSeriesInIngesterBlocksName, firstSeriesInIngesterHeadName},
		},
		"query metadata entirely outside the ingester range should not return the head data": {
			from: lastSeriesInStorageTs.Add(-2 * blockRangePeriod),
			to:   lastSeriesInStorageTs,
			seriesTests: []seriesTest{
				{
					lookup: firstSeriesInIngesterHeadName,
					ok:     false,
					resp:   firstSeriesInIngesterHead.Labels,
				},
				{
					lookup: lastSeriesInIngesterBlocksName,
					ok:     false,
				},
				{
					lookup: lastSeriesInStorageName,
					ok:     true,
					resp:   lastSeriesInStorage.Labels,
				},
			},
			labelValuesTests: []labelValuesTest{
				{
					label: labels.MetricName,
					resp:  []string{lastSeriesInStorageName},
				},
				{
					label:   labels.MetricName,
					resp:    []string{lastSeriesInStorageName},
					matches: []string{lastSeriesInStorageName},
				},
				{
					label:   labels.MetricName,
					resp:    []string{},
					matches: []string{firstSeriesInIngesterHeadName},
				},
			},
			labelNames: []string{labels.MetricName, lastSeriesInStorageName},
		},
	}

	for name, tc := range testCases {
		t.Run(name, func(t *testing.T) {
			for _, st := range tc.seriesTests {
				seriesRes, err := c.Series([]string{st.lookup}, tc.from, tc.to)
				require.NoError(t, err)
				if st.ok {
					require.Equal(t, 1, len(seriesRes))
					require.Equal(t, model.LabelSet(prompbLabelsToModelMetric(st.resp)), seriesRes[0])
				} else {
					require.Equal(t, 0, len(seriesRes))
				}
			}

			for _, lvt := range tc.labelValuesTests {
				labelsRes, err := c.LabelValues(lvt.label, tc.from, tc.to, lvt.matches)
				require.NoError(t, err)
				exp := model.LabelValues{}
				for _, val := range lvt.resp {
					exp = append(exp, model.LabelValue(val))
				}
				require.Equal(t, exp, labelsRes)
			}

			labelNames, err := c.LabelNames(tc.from, tc.to)
			require.NoError(t, err)
			require.Equal(t, tc.labelNames, labelNames)
		})
	}
}

func TestQuerierWithBlocksStorageOnMissingBlocksFromStorage(t *testing.T) {
	const blockRangePeriod = 5 * time.Second

	s, err := e2e.NewScenario(networkName)
	require.NoError(t, err)
	defer s.Close()

	// Configure the blocks storage to frequently compact TSDB head
	// and ship blocks to the storage.
	flags := mergeFlags(BlocksStorageFlags(), BlocksStorageS3Flags(), map[string]string{
		"-blocks-storage.tsdb.block-ranges-period": blockRangePeriod.String(),
		"-blocks-storage.tsdb.ship-interval":       "1s",
		"-blocks-storage.tsdb.retention-period":    ((blockRangePeriod * 2) - 1).String(),
	})

	// Start dependencies.
	consul := e2edb.NewConsul()
	minio := e2edb.NewMinio(9000, flags["-blocks-storage.s3.bucket-name"])
	require.NoError(t, s.StartAndWaitReady(consul, minio))

	// Start Mimir components for the write path.
	distributor := e2emimir.NewDistributor("distributor", consul.NetworkHTTPEndpoint(), flags)
	ingester := e2emimir.NewIngester("ingester", consul.NetworkHTTPEndpoint(), flags)
	require.NoError(t, s.StartAndWaitReady(distributor, ingester))

	// Wait until the distributor has updated the ring.
	// The distributor should have 512 tokens for the ingester ring and 1 for the distributor ring
	require.NoError(t, distributor.WaitSumMetrics(e2e.Equals(512+1), "cortex_ring_tokens_total"))

	// Push some series to Mimir.
	c, err := e2emimir.NewClient(distributor.HTTPEndpoint(), "", "", "", "user-1")
	require.NoError(t, err)

	series1Name := "series_1"
	series2Name := "series_2"
	series1Timestamp := time.Now()
	series2Timestamp := series1Timestamp.Add(blockRangePeriod * 2)
	series1, expectedVector1, _ := generateFloatSeries(series1Name, series1Timestamp)
	series2, expectedVector2, _ := generateHistogramSeries(series2Name, series2Timestamp)

	res, err := c.Push(series1)
	require.NoError(t, err)
	require.Equal(t, 200, res.StatusCode)

	res, err = c.Push(series2)
	require.NoError(t, err)
	require.Equal(t, 200, res.StatusCode)

	// Wait until the TSDB head is compacted and shipped to the storage.
	// The shipped block contains the 1st series, while the 2nd series in in the head.
	require.NoError(t, ingester.WaitSumMetrics(e2e.Equals(1), "cortex_ingester_shipper_uploads_total"))
	require.NoError(t, ingester.WaitSumMetrics(e2e.Equals(2), "cortex_ingester_memory_series_created_total"))
	require.NoError(t, ingester.WaitSumMetrics(e2e.Equals(1), "cortex_ingester_memory_series_removed_total"))
	require.NoError(t, ingester.WaitSumMetrics(e2e.Equals(1), "cortex_ingester_memory_series"))

	// Start the querier and store-gateway, and configure them to frequently sync blocks fast enough to trigger consistency check
	// We will induce an error in the store gateway by deleting blocks and the querier ignores the direct error
	// and relies on checking that all blocks were queried. However this consistency check will skip most recent
	// blocks (less than 3*sync-interval age) as they could be unnoticed by the store-gateway and ingesters
	// have them anyway. We turn down the sync-interval to speed up the test.
	storeGateway := e2emimir.NewStoreGateway("store-gateway", consul.NetworkHTTPEndpoint(), mergeFlags(flags, map[string]string{
		"-blocks-storage.bucket-store.sync-interval": "1s",
	}))
	querier := e2emimir.NewQuerier("querier", consul.NetworkHTTPEndpoint(), mergeFlags(flags, map[string]string{
		"-blocks-storage.bucket-store.sync-interval": "1s",
	}))
	require.NoError(t, s.StartAndWaitReady(querier, storeGateway))

	// Wait until the querier and store-gateway have updated the ring
	require.NoError(t, querier.WaitSumMetrics(e2e.Equals(512*2), "cortex_ring_tokens_total"))
	require.NoError(t, storeGateway.WaitSumMetrics(e2e.Equals(512), "cortex_ring_tokens_total"))

	// Wait until the blocks are old enough for consistency check
	// 1 sync on startup, 3 to go over the consistency check limit explained above
	require.NoError(t, querier.WaitSumMetrics(e2e.GreaterOrEqual(1+3), "cortex_blocks_meta_syncs_total"))

	// Query back the series.
	c, err = e2emimir.NewClient("", querier.HTTPEndpoint(), "", "", "user-1")
	require.NoError(t, err)

	result, err := c.Query(series1Name, series1Timestamp)
	require.NoError(t, err)
	require.Equal(t, model.ValVector, result.Type())
	assert.Equal(t, expectedVector1, result.(model.Vector))

	result, err = c.Query(series2Name, series2Timestamp)
	require.NoError(t, err)
	require.Equal(t, model.ValVector, result.Type())
	assert.Equal(t, expectedVector2, result.(model.Vector))

	// Delete all blocks from the storage.
	storage, err := e2emimir.NewS3ClientForMinio(minio, flags["-blocks-storage.s3.bucket-name"])
	require.NoError(t, err)
	require.NoError(t, storage.DeleteBlocks("user-1"))

	// Query back again the series. Now we do expect a 500 error because the blocks are
	// missing from the storage.
	_, err = c.Query(series1Name, series1Timestamp)
	require.Error(t, err)
	assert.Contains(t, err.Error(), "500")
<<<<<<< HEAD
	assert.Contains(t, err.(*promv1.Error).Detail, "consistency check failed because some blocks were not queried")

	// We expect this to still be queryable as it was not in the cleared storage
	_, err = c.Query(series2Name, series2Timestamp)
	require.NoError(t, err)
	require.Equal(t, model.ValVector, result.Type())
	assert.Equal(t, expectedVector2, result.(model.Vector))
=======
	assert.Contains(t, err.(*promv1.Error).Detail, "failed to fetch some blocks")
>>>>>>> 44c808b2
}

func TestQueryLimitsWithBlocksStorageRunningInMicroServices(t *testing.T) {
	const blockRangePeriod = 5 * time.Second

	s, err := e2e.NewScenario(networkName)
	require.NoError(t, err)
	defer s.Close()

	// Configure the blocks storage to frequently compact TSDB head
	// and ship blocks to the storage.
	flags := mergeFlags(BlocksStorageFlags(), BlocksStorageS3Flags(), map[string]string{
		"-blocks-storage.tsdb.block-ranges-period":   blockRangePeriod.String(),
		"-blocks-storage.tsdb.ship-interval":         "1s",
		"-blocks-storage.bucket-store.sync-interval": "1s",
		"-blocks-storage.tsdb.retention-period":      ((blockRangePeriod * 2) - 1).String(),
		"-querier.max-fetched-series-per-query":      "3",
	})

	// Start dependencies.
	consul := e2edb.NewConsul()
	minio := e2edb.NewMinio(9000, flags["-blocks-storage.s3.bucket-name"])
	memcached := e2ecache.NewMemcached()
	require.NoError(t, s.StartAndWaitReady(consul, minio, memcached))

	// Add the memcached address to the flags.
	flags["-blocks-storage.bucket-store.index-cache.memcached.addresses"] = "dns+" + memcached.NetworkEndpoint(e2ecache.MemcachedPort)

	// Start Mimir components.
	distributor := e2emimir.NewDistributor("distributor", consul.NetworkHTTPEndpoint(), flags)
	ingester := e2emimir.NewIngester("ingester", consul.NetworkHTTPEndpoint(), flags)
	storeGateway := e2emimir.NewStoreGateway("store-gateway", consul.NetworkHTTPEndpoint(), flags)
	require.NoError(t, s.StartAndWaitReady(distributor, ingester, storeGateway))

	querier := e2emimir.NewQuerier("querier", consul.NetworkHTTPEndpoint(), flags)
	require.NoError(t, s.StartAndWaitReady(querier))

	c, err := e2emimir.NewClient(distributor.HTTPEndpoint(), querier.HTTPEndpoint(), "", "", "user-1")
	require.NoError(t, err)

	// Push some series to Mimir.
	series1Name := "series_1"
	series2Name := "series_2"
	series3Name := "series_3"
	series4Name := "series_4"
	series1Timestamp := time.Now()
	series2Timestamp := series1Timestamp.Add(blockRangePeriod * 2)
	series3Timestamp := series1Timestamp.Add(blockRangePeriod * 2)
	series4Timestamp := series1Timestamp.Add(blockRangePeriod * 3)

	series1, _, _ := generateFloatSeries(series1Name, series1Timestamp, prompb.Label{Name: series1Name, Value: series1Name})
	series2, _, _ := generateHistogramSeries(series2Name, series2Timestamp, prompb.Label{Name: series2Name, Value: series2Name})
	series3, _, _ := generateFloatSeries(series3Name, series3Timestamp, prompb.Label{Name: series3Name, Value: series3Name})
	series4, _, _ := generateHistogramSeries(series4Name, series4Timestamp, prompb.Label{Name: series4Name, Value: series4Name})

	res, err := c.Push(series1)
	require.NoError(t, err)
	require.Equal(t, 200, res.StatusCode)
	res, err = c.Push(series2)
	require.NoError(t, err)
	require.Equal(t, 200, res.StatusCode)

	result, err := c.QueryRange("{__name__=~\"series_.+\"}", series1Timestamp, series2Timestamp.Add(1*time.Hour), blockRangePeriod)
	require.NoError(t, err)
	require.Equal(t, model.ValMatrix, result.Type())

	res, err = c.Push(series3)
	require.NoError(t, err)
	require.Equal(t, 200, res.StatusCode)
	res, err = c.Push(series4)
	require.NoError(t, err)
	require.Equal(t, 200, res.StatusCode)

	_, err = c.QueryRange("{__name__=~\"series_.+\"}", series1Timestamp, series4Timestamp.Add(1*time.Hour), blockRangePeriod)
	require.Error(t, err)
	assert.ErrorContains(t, err, "the query exceeded the maximum number of series")
}

func TestHashCollisionHandling(t *testing.T) {
	s, err := e2e.NewScenario(networkName)
	require.NoError(t, err)
	defer s.Close()

	flags := mergeFlags(
		BlocksStorageFlags(),
		BlocksStorageS3Flags(),
	)

	// Start dependencies.
	minio := e2edb.NewMinio(9000, blocksBucketName)

	consul := e2edb.NewConsul()
	require.NoError(t, s.StartAndWaitReady(minio, consul))

	// Start Mimir components for the write path.
	distributor := e2emimir.NewDistributor("distributor", consul.NetworkHTTPEndpoint(), flags)
	ingester := e2emimir.NewIngester("ingester", consul.NetworkHTTPEndpoint(), flags)
	require.NoError(t, s.StartAndWaitReady(distributor, ingester))

	// Wait until the distributor has updated the ring.
	// The distributor should have 512 tokens for the ingester ring and 1 for the distributor ring
	require.NoError(t, distributor.WaitSumMetrics(e2e.Equals(512+1), "cortex_ring_tokens_total"))

	// Push a series for each user to Mimir.
	now := time.Now()

	c, err := e2emimir.NewClient(distributor.HTTPEndpoint(), "", "", "", "user-0")
	require.NoError(t, err)

	var series []prompb.TimeSeries
	var expectedVector model.Vector
	// Generate two series which collide on fingerprints and fast fingerprints.
	tsMillis := e2e.TimeToMilliseconds(now)
	metric1 := []prompb.Label{
		{Name: "A", Value: "K6sjsNNczPl"},
		{Name: labels.MetricName, Value: "fingerprint_collision"},
	}
	metric2 := []prompb.Label{
		{Name: "A", Value: "cswpLMIZpwt"},
		{Name: labels.MetricName, Value: "fingerprint_collision"},
	}

	series = append(series, prompb.TimeSeries{
		Labels: metric1,
		Samples: []prompb.Sample{
			{Value: float64(0), Timestamp: tsMillis},
		},
	})
	expectedVector = append(expectedVector, &model.Sample{
		Metric:    prompbLabelsToModelMetric(metric1),
		Value:     model.SampleValue(float64(0)),
		Timestamp: model.Time(tsMillis),
	})
	series = append(series, prompb.TimeSeries{
		Labels: metric2,
		Samples: []prompb.Sample{
			{Value: float64(1), Timestamp: tsMillis},
		},
	})
	expectedVector = append(expectedVector, &model.Sample{
		Metric:    prompbLabelsToModelMetric(metric2),
		Value:     model.SampleValue(float64(1)),
		Timestamp: model.Time(tsMillis),
	})

	res, err := c.Push(series)
	require.NoError(t, err)
	require.Equal(t, 200, res.StatusCode)

	querier := e2emimir.NewQuerier("querier", consul.NetworkHTTPEndpoint(), flags)
	require.NoError(t, s.StartAndWaitReady(querier))

	// Wait until the querier has updated the ring.
	require.NoError(t, querier.WaitSumMetrics(e2e.Equals(512), "cortex_ring_tokens_total"))

	// Query the series.
	c, err = e2emimir.NewClient("", querier.HTTPEndpoint(), "", "", "user-0")
	require.NoError(t, err)

	result, err := c.Query("fingerprint_collision", now)
	require.NoError(t, err)
	require.Equal(t, model.ValVector, result.Type())
	require.Equal(t, expectedVector, result.(model.Vector))
}

func getMetricName(lbls []prompb.Label) string {
	for _, lbl := range lbls {
		if lbl.Name == labels.MetricName {
			return lbl.Value
		}
	}

	panic(fmt.Sprintf("series %v has no metric name", lbls))
}

func prompbLabelsToModelMetric(pbLabels []prompb.Label) model.Metric {
	metric := model.Metric{}

	for _, l := range pbLabels {
		metric[model.LabelName(l.Name)] = model.LabelValue(l.Value)
	}

	return metric
}<|MERGE_RESOLUTION|>--- conflicted
+++ resolved
@@ -856,17 +856,13 @@
 	_, err = c.Query(series1Name, series1Timestamp)
 	require.Error(t, err)
 	assert.Contains(t, err.Error(), "500")
-<<<<<<< HEAD
-	assert.Contains(t, err.(*promv1.Error).Detail, "consistency check failed because some blocks were not queried")
+	assert.Contains(t, err.(*promv1.Error).Detail, "failed to fetch some blocks")
 
 	// We expect this to still be queryable as it was not in the cleared storage
 	_, err = c.Query(series2Name, series2Timestamp)
 	require.NoError(t, err)
 	require.Equal(t, model.ValVector, result.Type())
 	assert.Equal(t, expectedVector2, result.(model.Vector))
-=======
-	assert.Contains(t, err.(*promv1.Error).Detail, "failed to fetch some blocks")
->>>>>>> 44c808b2
 }
 
 func TestQueryLimitsWithBlocksStorageRunningInMicroServices(t *testing.T) {
