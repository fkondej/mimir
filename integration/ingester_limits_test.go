// SPDX-License-Identifier: AGPL-3.0-only
// Provenance-includes-location: https://github.com/cortexproject/cortex/blob/master/integration/ingester_limits_test.go
// Provenance-includes-license: Apache-2.0
// Provenance-includes-copyright: The Cortex Authors.
//go:build requires_docker

package integration

import (
	"fmt"
	"math/rand"
	"path/filepath"
	"strconv"
	"testing"
	"time"

	"github.com/grafana/e2e"
	e2edb "github.com/grafana/e2e/db"
	"github.com/prometheus/prometheus/model/labels"
	"github.com/prometheus/prometheus/prompb"
	"github.com/stretchr/testify/assert"
	"github.com/stretchr/testify/require"

	"github.com/grafana/mimir/integration/e2emimir"
)

func TestIngesterGlobalLimits(t *testing.T) {
	tests := map[string]struct {
		tenantShardSize          int
		maxGlobalSeriesPerTenant int
		maxGlobalSeriesPerMetric int
	}{
		"shuffle sharding disabled": {
			tenantShardSize:          0,
			maxGlobalSeriesPerTenant: 1000,
			maxGlobalSeriesPerMetric: 300,
		},
		"shuffle sharding enabled": {
			tenantShardSize:          1,
			maxGlobalSeriesPerTenant: 1000,
			maxGlobalSeriesPerMetric: 300,
		},
	}

	for testName, testData := range tests {
		t.Run(testName, func(t *testing.T) {
			s, err := e2e.NewScenario(networkName)
			require.NoError(t, err)
			defer s.Close()

			flags := mergeFlags(
				BlocksStorageFlags(),
				BlocksStorageS3Flags(),
			)
			flags["-ingester.ring.replication-factor"] = "1"
			flags["-distributor.ingestion-tenant-shard-size"] = strconv.Itoa(testData.tenantShardSize)
			flags["-ingester.max-global-series-per-user"] = strconv.Itoa(testData.maxGlobalSeriesPerTenant)
			flags["-ingester.max-global-series-per-metric"] = strconv.Itoa(testData.maxGlobalSeriesPerMetric)
			flags["-ingester.ring.heartbeat-period"] = "1s"

			// Start dependencies.
			consul := e2edb.NewConsul()
			minio := e2edb.NewMinio(9000, flags["-blocks-storage.s3.bucket-name"])
			require.NoError(t, s.StartAndWaitReady(consul, minio))

			// Start Mimir components.
			distributor := e2emimir.NewDistributor("distributor", consul.NetworkHTTPEndpoint(), flags)
			ingester1 := e2emimir.NewIngester("ingester-1", consul.NetworkHTTPEndpoint(), flags)
			ingester2 := e2emimir.NewIngester("ingester-2", consul.NetworkHTTPEndpoint(), flags)
			ingester3 := e2emimir.NewIngester("ingester-3", consul.NetworkHTTPEndpoint(), flags)
			require.NoError(t, s.StartAndWaitReady(distributor, ingester1, ingester2, ingester3))

			// Wait until distributor has updated the ring.
			require.NoError(t, distributor.WaitSumMetricsWithOptions(e2e.Equals(3), []string{"cortex_ring_members"}, e2e.WithLabelMatchers(
				labels.MustNewMatcher(labels.MatchEqual, "name", "ingester"),
				labels.MustNewMatcher(labels.MatchEqual, "state", "ACTIVE"))))

			// Wait until ingesters have heartbeated the ring after all ingesters were active,
			// in order to update the number of instances. Since we have no metric, we have to
			// rely on a ugly sleep.
			time.Sleep(2 * time.Second)

			now := time.Now()
			client, err := e2emimir.NewClient(distributor.HTTPEndpoint(), "", "", "", userID)
			require.NoError(t, err)

			numSeriesWithSameMetricName := 0
			numSeriesTotal := 0
			maxErrorsBeforeStop := 100

			// Try to push as many series with the same metric name as we can.
			for i, errs := 0, 0; i < 10000; i++ {
<<<<<<< HEAD
				var genSeries generateSeriesFunc
				if i%2 == 0 {
					genSeries = generateFloatSeries
				} else {
					genSeries = generateHistogramSeries
				}
				series, _, _ := genSeries("test_limit_per_metric", now, prompb.Label{
=======
				series, _, _ := generateAllTypeSeries(i, "test_limit_per_metric", now, prompb.Label{
>>>>>>> 2cdb2b7c
					Name:  "cardinality",
					Value: strconv.Itoa(rand.Int()),
				})

				res, err := client.Push(series)
				require.NoError(t, err)

				if res.StatusCode == 200 {
					numSeriesTotal++
					numSeriesWithSameMetricName++
				} else if errs++; errs >= maxErrorsBeforeStop {
					break
				}
			}

			// Try to push as many series with the different metric name as we can.
			for i, errs := 0, 0; i < 10000; i++ {
<<<<<<< HEAD
				var genSeries generateSeriesFunc
				if i%2 == 0 {
					genSeries = generateFloatSeries
				} else {
					genSeries = generateHistogramSeries
				}
				series, _, _ := genSeries(fmt.Sprintf("test_limit_per_tenant_%d", rand.Int()), now)
=======
				series, _, _ := generateAllTypeSeries(i, fmt.Sprintf("test_limit_per_tenant_%d", rand.Int()), now)
>>>>>>> 2cdb2b7c
				res, err := client.Push(series)
				require.NoError(t, err)

				if res.StatusCode == 200 {
					numSeriesTotal++
				} else if errs++; errs >= maxErrorsBeforeStop {
					break
				}
			}

			// We expect the number of series we've been successfully pushed to be around
			// the limit. Due to how the global limit implementation works (lack of centralised
			// coordination) the actual number of written series could be slightly different
			// than the global limit, so we allow a 10% difference.
			delta := 0.1
			assert.InDelta(t, testData.maxGlobalSeriesPerMetric, numSeriesWithSameMetricName, float64(testData.maxGlobalSeriesPerMetric)*delta)
			assert.InDelta(t, testData.maxGlobalSeriesPerTenant, numSeriesTotal, float64(testData.maxGlobalSeriesPerTenant)*delta)

			// Ensure no service-specific metrics prefix is used by the wrong service.
			assertServiceMetricsPrefixes(t, Distributor, distributor)
			assertServiceMetricsPrefixes(t, Ingester, ingester1)
			assertServiceMetricsPrefixes(t, Ingester, ingester2)
			assertServiceMetricsPrefixes(t, Ingester, ingester3)
		})
	}
}

func TestIngesterDynamicLimits(t *testing.T) {
	const (
		overridesFile     = "overrides.yaml"
		overridesTemplate = `
overrides:
  anonymous:
    max_global_series_per_user:    {{.MaxGlobalSeriesPerTenant}}
    max_global_series_per_metric:  {{.MaxGlobalSeriesPerMetric}}
    max_global_exemplars_per_user: {{.MaxGlobalExemplarsPerUser}}
`
	)
	tests := map[string]struct {
		MaxGlobalSeriesPerTenant  int
		MaxGlobalSeriesPerMetric  int
		MaxGlobalExemplarsPerUser int
	}{
		"lower limits": {
			MaxGlobalSeriesPerTenant: 100,
			MaxGlobalSeriesPerMetric: 30,
		},
		"higher limits": {
			MaxGlobalSeriesPerTenant:  1000,
			MaxGlobalSeriesPerMetric:  300,
			MaxGlobalExemplarsPerUser: 100,
		},
	}
	generators := map[string]generateNSeriesFunc{
		"float series":     generateNFloatSeries,
		"histogram series": generateNHistogramSeries,
	}

	for testName, testData := range tests {
		for fName, generator := range generators {
			t.Run(fmt.Sprintf("%s/%s", testName, fName), func(t *testing.T) {
				s, err := e2e.NewScenario(networkName)
				require.NoError(t, err)
				defer s.Close()

				// Write blank overrides file, so we can check if they are updated later
				require.NoError(t, writeFileToSharedDir(s, overridesFile, []byte{}))

				// Start Cortex in single binary mode, reading the config from file.
				require.NoError(t, copyFileToSharedDir(s, "docs/configurations/single-process-config-blocks.yaml", mimirConfigFile))

				flags := map[string]string{
					"-runtime-config.reload-period":                     "100ms",
					"-blocks-storage.backend":                           "filesystem",
					"-blocks-storage.filesystem.dir":                    "/tmp",
					"-blocks-storage.storage-prefix":                    "blocks",
					"-blocks-storage.bucket-store.bucket-index.enabled": "false",
					"-ruler-storage.backend":                            "filesystem",
					"-ruler-storage.local.directory":                    "/tmp", // Avoid warning "unable to list rules".
					"-runtime-config.file":                              filepath.Join(e2e.ContainerSharedDir, overridesFile),
				}
				cortex1 := e2emimir.NewSingleBinary("cortex-1", flags, e2emimir.WithConfigFile(mimirConfigFile), e2emimir.WithPorts(9009, 9095))
				require.NoError(t, s.StartAndWaitReady(cortex1))

				// Populate the overrides we want, then wait long enough for it to be read.
				// (max-exemplars will be taken from config on first sample received)
				overrides := buildConfigFromTemplate(overridesTemplate, &testData)
				require.NoError(t, writeFileToSharedDir(s, overridesFile, []byte(overrides)))
				time.Sleep(500 * time.Millisecond)

				now := time.Now()
				client, err := e2emimir.NewClient(cortex1.HTTPEndpoint(), "", "", "", userID)
				require.NoError(t, err)

				numSeriesWithSameMetricName := 0
				numSeriesTotal := 0
				maxErrorsBeforeStop := 1

				// Try to push as many series with the same metric name as we can.
				for i, errs := 0, 0; i < 10000; i++ {
					series, _ := generator(10, 1, func() string { return "test_limit_per_metric" }, now, func() []prompb.Label {
						return []prompb.Label{{
							Name:  "cardinality",
							Value: strconv.Itoa(rand.Int()),
						}}
					})

					res, err := client.Push(series)
					require.NoError(t, err)

					if res.StatusCode == 200 {
						numSeriesTotal += 10
						numSeriesWithSameMetricName += 10
					} else if errs++; errs >= maxErrorsBeforeStop {
						break
					}
				}

				// Try to push as many series with the different metric name as we can.
				for i, errs := 0, 0; i < 10000; i++ {
					series, _ := generator(10, 1, func() string { return fmt.Sprintf("test_limit_per_tenant_%d", rand.Int()) }, now, nil)
					res, err := client.Push(series)
					require.NoError(t, err)

					if res.StatusCode == 200 {
						numSeriesTotal += 10
					} else if errs++; errs >= maxErrorsBeforeStop {
						break
					}
				}

				// With just one ingester we expect to hit the limit exactly
				assert.Equal(t, testData.MaxGlobalSeriesPerMetric, numSeriesWithSameMetricName)
				assert.Equal(t, testData.MaxGlobalSeriesPerTenant, numSeriesTotal)

				// Check metrics
				metricNumSeries, err := cortex1.SumMetrics([]string{"cortex_ingester_memory_series"})
				require.NoError(t, err)
				assert.Equal(t, testData.MaxGlobalSeriesPerTenant, int(e2e.SumValues(metricNumSeries)))
				metricNumExemplars, err := cortex1.SumMetrics([]string{"cortex_ingester_tsdb_exemplar_exemplars_in_storage"})
				require.NoError(t, err)
				assert.Equal(t, testData.MaxGlobalExemplarsPerUser, int(e2e.SumValues(metricNumExemplars)))
			})
		}
	}
}<|MERGE_RESOLUTION|>--- conflicted
+++ resolved
@@ -90,17 +90,7 @@
 
 			// Try to push as many series with the same metric name as we can.
 			for i, errs := 0, 0; i < 10000; i++ {
-<<<<<<< HEAD
-				var genSeries generateSeriesFunc
-				if i%2 == 0 {
-					genSeries = generateFloatSeries
-				} else {
-					genSeries = generateHistogramSeries
-				}
-				series, _, _ := genSeries("test_limit_per_metric", now, prompb.Label{
-=======
 				series, _, _ := generateAllTypeSeries(i, "test_limit_per_metric", now, prompb.Label{
->>>>>>> 2cdb2b7c
 					Name:  "cardinality",
 					Value: strconv.Itoa(rand.Int()),
 				})
@@ -118,17 +108,7 @@
 
 			// Try to push as many series with the different metric name as we can.
 			for i, errs := 0, 0; i < 10000; i++ {
-<<<<<<< HEAD
-				var genSeries generateSeriesFunc
-				if i%2 == 0 {
-					genSeries = generateFloatSeries
-				} else {
-					genSeries = generateHistogramSeries
-				}
-				series, _, _ := genSeries(fmt.Sprintf("test_limit_per_tenant_%d", rand.Int()), now)
-=======
 				series, _, _ := generateAllTypeSeries(i, fmt.Sprintf("test_limit_per_tenant_%d", rand.Int()), now)
->>>>>>> 2cdb2b7c
 				res, err := client.Push(series)
 				require.NoError(t, err)
 
