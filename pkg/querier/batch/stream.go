// SPDX-License-Identifier: AGPL-3.0-only
// Provenance-includes-location: https://github.com/cortexproject/cortex/blob/master/pkg/querier/batch/stream.go
// Provenance-includes-license: Apache-2.0
// Provenance-includes-copyright: The Cortex Authors.

package batch

import (
	"unsafe"

	"github.com/prometheus/prometheus/model/histogram"
	"github.com/prometheus/prometheus/tsdb/chunkenc"

	"github.com/grafana/mimir/pkg/storage/chunk"
)

// batchStream deals with iteratoring through multiple, non-overlapping batches,
// and building new slices of non-overlapping batches.  Designed to be used
// without allocations.
type batchStream []chunk.Batch

// reset, hasNext, next, atTime etc are all inlined in go1.11.

func (bs *batchStream) reset() {
	for i := range *bs {
		(*bs)[i].Index = 0
	}
}

func (bs *batchStream) hasNext() chunkenc.ValueType {
	if len(*bs) > 0 {
		return (*bs)[0].ValueType
	}
	return chunkenc.ValNone
}

func (bs *batchStream) next() {
	(*bs)[0].Index++
	if (*bs)[0].Index >= (*bs)[0].Length {
		*bs = (*bs)[1:]
	}
}

func (bs *batchStream) atTime() int64 {
	return (*bs)[0].Timestamps[(*bs)[0].Index]
}

func (bs *batchStream) at() (int64, float64) {
	b := &(*bs)[0]
	return b.Timestamps[b.Index], b.Values[b.Index]
}

func (bs *batchStream) atHistogram() (int64, *histogram.Histogram) {
	b := &(*bs)[0]
	return b.Timestamps[b.Index], (*histogram.Histogram)(b.PointerValues[b.Index])
}

func (bs *batchStream) atFloatHistogram() (int64, *histogram.FloatHistogram) {
	b := &(*bs)[0]
	return b.Timestamps[b.Index], (*histogram.FloatHistogram)(b.PointerValues[b.Index])
}

// mergeStreams merges streams of Batches of the same series over time.
// Samples are simply merged by time when they are the same type (float/histogram/...), with the left stream taking precedence if the timestamps are equal.
// When sample are different type, batches are not merged. In case of equal timestamps, histograms take precedence since they have more information.
func mergeStreams(left, right batchStream, result batchStream, size int) batchStream {

	// Reset the Index and Length of existing batches.
	for i := range result {
		result[i].Index = 0
		result[i].Length = 0
	}

	resultLen := 1 // Number of batches in the final result.
	b := &result[0]

	// Step to the next Batch in the result, create it if it does not exist
	nextBatch := func(valueType chunkenc.ValueType) {
		// The Index is the place at which new sample
		// has to be appended, hence it tells the length.
		b.Length = b.Index
		resultLen++
		if resultLen > len(result) {
			// It is possible that result can grow longer
			// then the one provided.
			result = append(result, chunk.Batch{})
		}
		b = &result[resultLen-1]
		b.ValueType = valueType
	}

	populate := func(s batchStream, valueType chunkenc.ValueType) {
		if b.Index == 0 {
			// Starting to write this Batch, it is safe to set the value type
			b.ValueType = valueType
		} else if b.Index == size || b.ValueType != valueType {
			// The batch reached its intended size or is of a different value type
			// Add another batch to the result and use it for further appending.
			nextBatch(valueType)
		}

		switch valueType {
		case chunkenc.ValFloat:
			b.Timestamps[b.Index], b.Values[b.Index] = s.at()
		case chunkenc.ValHistogram:
			t, v := s.atHistogram()
			b.Timestamps[b.Index], b.PointerValues[b.Index] = t, unsafe.Pointer(v)
		case chunkenc.ValFloatHistogram:
			t, v := s.atFloatHistogram()
			b.Timestamps[b.Index], b.PointerValues[b.Index] = t, unsafe.Pointer(v)
		}
		b.Index++
	}

	for lt, rt := left.hasNext(), right.hasNext(); lt != chunkenc.ValNone && rt != chunkenc.ValNone; lt, rt = left.hasNext(), right.hasNext() {
		t1, t2 := left.atTime(), right.atTime()
		if t1 < t2 {
			populate(left, lt)
			left.next()
		} else if t1 > t2 {
			populate(right, rt)
			right.next()
		} else {
			if (rt == chunkenc.ValHistogram || rt == chunkenc.ValFloatHistogram) && lt == chunkenc.ValFloat {
				// Prefer histograms over floats. Take left side if both have histograms.
				populate(right, rt)
			} else {
				populate(left, lt)
			}
			left.next()
			right.next()
		}
	}

	// This function adds all the samples from the provided
	// batchStream into the result in the same order.
	addToResult := func(bs batchStream) {
		for t := bs.hasNext(); t != chunkenc.ValNone; t = bs.hasNext() {
			populate(bs, t)
<<<<<<< HEAD
			b.Length++
=======
>>>>>>> 4101955b
			bs.next()
		}
	}

	addToResult(left)
	addToResult(right)

	// The Index is the place at which new sample
	// has to be appended, hence it tells the length.
	b.Length = b.Index

	// The provided 'result' slice might be bigger
	// than the actual result, hence return the subslice.
	result = result[:resultLen]
	result.reset()
	return result
}<|MERGE_RESOLUTION|>--- conflicted
+++ resolved
@@ -137,10 +137,6 @@
 	addToResult := func(bs batchStream) {
 		for t := bs.hasNext(); t != chunkenc.ValNone; t = bs.hasNext() {
 			populate(bs, t)
-<<<<<<< HEAD
-			b.Length++
-=======
->>>>>>> 4101955b
 			bs.next()
 		}
 	}
